--- conflicted
+++ resolved
@@ -231,13 +231,8 @@
     if flow.is_pac {
         coeff += asset
             .process
-<<<<<<< HEAD
-            .parameter
+            .parameters
             .get(&(asset.region_id.clone(), asset.commission_year))
-=======
-            .parameters
-            .get(&asset.commission_year)
->>>>>>> 471fa271
             .unwrap()
             .variable_operating_cost
     }
