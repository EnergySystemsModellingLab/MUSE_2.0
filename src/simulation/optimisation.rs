//! Code for performing dispatch optimisation.
//!
//! This is used to calculate commodity flows and prices.
use crate::agent::{Asset, AssetPool};
use crate::commodity::BalanceType;
use crate::model::Model;
use crate::process::ProcessFlow;
use crate::simulation::filter_assets;
use crate::time_slice::{TimeSliceID, TimeSliceInfo};
use highs::{HighsModelStatus, RowProblem as Problem, Sense};
use indexmap::IndexMap;
use log::{error, info};
use std::iter;
use std::rc::Rc;

/// A decision variable in the optimisation
///
/// Note that this type does **not** include the value of the variable; it just refers to a
/// particular column of the problem.
type Variable = highs::Col;

/// A map for easy lookup of variables in the problem.
///
/// The entries are ordered (see [`IndexMap`]).
///
/// We use this data structure for two things:
///
/// 1. In order define constraints for the optimisation
/// 2. To keep track of the combination of parameters that each variable corresponds to, for when we
///    are reading the results of the optimisation.
#[derive(Default)]
pub struct VariableMap(IndexMap<VariableMapKey, Variable>);

impl VariableMap {
    /// Get the [`Variable`] corresponding to the given parameters.
    fn get(&self, asset_id: u32, commodity_id: &Rc<str>, time_slice: &TimeSliceID) -> Variable {
        let key = VariableMapKey {
            asset_id,
            commodity_id: Rc::clone(commodity_id),
            time_slice: time_slice.clone(),
        };

        *self
            .0
            .get(&key)
            .expect("No variable found for given params")
    }
}

/// A key for a [`VariableMap`]
#[derive(Eq, PartialEq, Hash)]
pub struct VariableMapKey {
    asset_id: u32,
    commodity_id: Rc<str>,
    time_slice: TimeSliceID,
}

impl VariableMapKey {
    /// Create a new [`VariableMapKey`]
    fn new(asset_id: u32, commodity_id: Rc<str>, time_slice: TimeSliceID) -> Self {
        Self {
            asset_id,
            commodity_id,
            time_slice,
        }
    }
}

/// The solution to the dispatch optimisation problem
pub struct Solution {
    variables: VariableMap,
    solution: highs::Solution,
}

impl Solution {
    /// Iterate over the newly calculated commodity flows for assets.
    ///
    /// Note that this only includes commodity flows which relate to assets, so not every commodity
    /// in the simulation will necessarily be represented.
    pub fn iter_commodity_flows_for_assets(&self) -> impl Iterator<Item = (&VariableMapKey, f64)> {
        self.variables
            .0
            .keys()
            .zip(self.solution.columns().iter().copied())
    }

    /// Iterate over the newly calculated commodity prices.
    ///
    /// Note that there may only be prices for a subset of the commodities; the rest will need to be
    /// calculated in another way.
    pub fn iter_commodity_prices(&self) -> impl Iterator<Item = (&Rc<str>, f64)> {
        // **PLACEHOLDER**
        iter::empty()
    }
}

/// Perform the dispatch optimisation.
///
/// For a detailed description, please see the [dispatch optimisation formulation][1].
///
/// [1]: https://energysystemsmodellinglab.github.io/MUSE_2.0/dispatch_optimisation.html
///
/// # Arguments
///
/// * `model` - The model
/// * `assets` - The asset pool
/// * `year` - Current milestone year
///
/// # Returns
///
/// A solution containing new commodity flows for assets and prices for (some) commodities.
pub fn perform_dispatch_optimisation(model: &Model, assets: &AssetPool, year: u32) -> Solution {
    info!("Performing dispatch optimisation...");

    // Set up problem
    let mut problem = Problem::default();
    let variables = add_variables(&mut problem, model, assets, year);

    // Add constraints
    add_asset_contraints(&mut problem, &variables, model, assets, year);

    // Solve problem
    let solution = problem.optimise(Sense::Minimise).solve();

    let status = solution.status();
    if status != HighsModelStatus::Optimal {
        // **TODO**: Make this a hard error once the problem is actually solvable
        error!("Could not solve: {status:?}");
    }

    Solution {
        variables,
        solution: solution.get_solution(),
    }
}

/// Add variables to the optimisation problem.
///
/// # Arguments
///
/// * `problem` - The optimisation problem
/// * `model` - The model
/// * `assets` - The asset pool
/// * `year` - Current milestone year
///
/// # Returns
///
/// A [`VariableMap`] with the problem's variables as values.
fn add_variables(
    problem: &mut Problem,
    model: &Model,
    assets: &AssetPool,
    year: u32,
) -> VariableMap {
    info!("Adding variables to problem...");
    let mut variables = VariableMap::default();

    for asset in filter_assets(assets, year) {
        for flow in asset.process.flows.iter() {
            for time_slice in model.time_slice_info.iter_ids() {
                let coeff = calculate_cost_coefficient(asset, flow, year, time_slice);

                // var's value must be <= 0 for inputs and >= 0 for outputs
                let var = if flow.flow < 0.0 {
                    problem.add_column(coeff, ..=0.0)
                } else {
                    problem.add_column(coeff, 0.0..)
                };

                let key = VariableMapKey::new(
                    asset.id,
                    Rc::clone(&flow.commodity.id),
                    time_slice.clone(),
                );

                let existing = variables.0.insert(key, var).is_some();
                assert!(!existing, "Duplicate entry for var");
            }
        }
    }

    variables
}

/// Calculate the cost coefficient for a decision variable
fn calculate_cost_coefficient(
    asset: &Asset,
    flow: &ProcessFlow,
    year: u32,
    time_slice: &TimeSliceID,
) -> f64 {
    // Cost per unit flow
    let mut coeff = flow.flow_cost;

    // Only applies if commodity is PAC
    if flow.is_pac {
        coeff += asset.process.parameter.variable_operating_cost
    }

    // If there is a user-provided commodity cost for this combination of parameters, include it
    if let Some(cost) = flow.commodity.costs.get(&asset.region_id, year, time_slice) {
        let apply_cost = match cost.balance_type {
            BalanceType::Net => true,
            BalanceType::Consumption => flow.flow < 0.0,
            BalanceType::Production => flow.flow > 0.0,
        };

        if apply_cost {
            coeff += cost.value;
        }
    }

    // If flow is negative (representing an input), we multiply by -1 to ensure impact of
    // coefficient on objective function is a positive cost
    coeff.copysign(flow.flow)
}

/// Add asset-level constraints
fn add_asset_contraints(
    problem: &mut Problem,
    variables: &VariableMap,
    model: &Model,
    assets: &AssetPool,
    year: u32,
) {
    add_commodity_balance_constraints(problem, variables, model, assets, year);

    // **TODO**: Currently it's safe to assume all process flows are non-flexible, as we enforce
    // this when reading data in. Once we've added support for flexible process flows, we will
    // need to add different constraints for assets with flexible and non-flexible flows.
    //
    // See: https://github.com/EnergySystemsModellingLab/MUSE_2.0/issues/360
    add_fixed_asset_constraints(problem, variables, assets, year, &model.time_slice_info);

    add_asset_capacity_constraints(problem, variables, assets, year, &model.time_slice_info);
}

/// Add asset-level input-output commodity balances
fn add_commodity_balance_constraints(
    _problem: &mut Problem,
    _variables: &VariableMap,
    _model: &Model,
    _assets: &AssetPool,
    _year: u32,
) {
    info!("Adding commodity balance constraints...");

    // Sanity check: we rely on the first n values of the dual row values corresponding to the
    // commodity constraints, so these must be the first rows
    assert!(
        _problem.num_rows() == 0,
        "Commodity balance constraints must be added before other constraints"
    );
}

/// Add constraints for non-flexible assets.
///
/// Non-flexible assets are those which have a fixed ratio between inputs and outputs.
///
/// See description in [the dispatch optimisation documentation][1].
///
/// [1]: https://energysystemsmodellinglab.github.io/MUSE_2.0/dispatch_optimisation.html#non-flexible-assets
fn add_fixed_asset_constraints(
    problem: &mut Problem,
    variables: &VariableMap,
    assets: &AssetPool,
    year: u32,
    time_slice_info: &TimeSliceInfo,
) {
    info!("Adding constraints for non-flexible assets...");

    for asset in filter_assets(assets, year) {
        // Get first PAC. unwrap is safe because all processes have at least one PAC.
        let pac1 = asset.process.iter_pacs().next().unwrap();

        for time_slice in time_slice_info.iter_ids() {
            let pac_var = variables.get(asset.id, &pac1.commodity.id, time_slice);
            let pac_term = (pac_var, -1.0 / pac1.flow);

            for flow in asset.process.flows.iter() {
                // Don't add a constraint for the PAC itself
                if Rc::ptr_eq(&flow.commodity, &pac1.commodity) {
                    continue;
                }

                // We are enforcing that (var / flow) - (pac_var / pac_flow) = 0
                let var = variables.get(asset.id, &flow.commodity.id, time_slice);
                problem.add_row(0.0..=0.0, [(var, 1.0 / flow.flow), pac_term]);
            }
        }
    }
}

/// Add asset-level capacity and availability constraints.
///
/// For every asset at every time slice, the sum of the commodity flows for PACs must not exceed the
/// capacity limits, which are a product of the annual capacity, time slice length and process
/// availability.
///
/// See description in [the dispatch optimisation documentation][1].
///
/// [1]: https://energysystemsmodellinglab.github.io/MUSE_2.0/dispatch_optimisation.html#asset-level-capacity-and-availability-constraints
fn add_asset_capacity_constraints(
    problem: &mut Problem,
    variables: &VariableMap,
    assets: &AssetPool,
    year: u32,
    time_slice_info: &TimeSliceInfo,
) {
    info!("Adding asset-level capacity and availability constraints...");
<<<<<<< HEAD
}

#[cfg(test)]
mod tests {
    use super::*;
    use crate::commodity::{Commodity, CommodityCost, CommodityCostMap, CommodityType, DemandMap};
    use crate::process::{FlowType, Process, ProcessCapacityMap, ProcessParameter};
    use crate::region::RegionSelection;
    use crate::time_slice::TimeSliceLevel;
    use float_cmp::assert_approx_eq;
    use std::rc::Rc;

    fn get_cost_coeff_args(
        flow: f64,
        is_pac: bool,
        costs: CommodityCostMap,
    ) -> (Asset, ProcessFlow) {
        let process_param = ProcessParameter {
            process_id: "process1".into(),
            years: 2010..=2020,
            capital_cost: 5.0,
            fixed_operating_cost: 2.0,
            variable_operating_cost: 1.0,
            lifetime: 5,
            discount_rate: 0.9,
            cap2act: 1.0,
        };
        let commodity = Rc::new(Commodity {
            id: "commodity1".into(),
            description: "Some description".into(),
            kind: CommodityType::InputCommodity,
            time_slice_level: TimeSliceLevel::Annual,
            costs,
            demand: DemandMap::new(),
        });
        let flow = ProcessFlow {
            process_id: "id1".into(),
            commodity: Rc::clone(&commodity),
            flow,
            flow_type: FlowType::Fixed,
            flow_cost: 1.0,
            is_pac,
        };
        let process = Rc::new(Process {
            id: "process1".into(),
            description: "Description".into(),
            capacity_fractions: ProcessCapacityMap::new(),
            flows: vec![flow.clone()],
            parameter: process_param.clone(),
            regions: RegionSelection::All,
        });
        let asset = Asset {
            id: 0,
            agent_id: "agent1".into(),
            process: Rc::clone(&process),
            region_id: "GBR".into(),
            capacity: 1.0,
            commission_year: 2010,
        };

        (asset, flow)
    }

    #[test]
    fn test_calculate_cost_coefficient() {
        let time_slice = TimeSliceID {
            season: "winter".into(),
            time_of_day: "day".into(),
        };

        macro_rules! check_coeff {
            ($flow:expr, $is_pac:expr, $costs:expr, $expected:expr) => {
                let (asset, flow) = get_cost_coeff_args($flow, $is_pac, $costs);
                assert_approx_eq!(
                    f64,
                    calculate_cost_coefficient(&asset, &flow, 2010, &time_slice),
                    $expected
                );
            };
        }

        // not PAC, no commodity cost
        check_coeff!(1.0, false, CommodityCostMap::new(), 1.0);
        check_coeff!(-1.0, false, CommodityCostMap::new(), -1.0);

        // PAC, no commodity cost
        check_coeff!(1.0, true, CommodityCostMap::new(), 2.0);
        check_coeff!(-1.0, true, CommodityCostMap::new(), -2.0);

        // not PAC, commodity cost for output
        let cost = CommodityCost {
            balance_type: BalanceType::Production,
            value: 2.0,
        };
        let mut costs = CommodityCostMap::new();
        costs.insert("GBR".into(), 2010, time_slice.clone(), cost);
        check_coeff!(1.0, false, costs.clone(), 3.0);
        check_coeff!(-1.0, false, costs, -1.0);

        // not PAC, commodity cost for output and input
        let cost = CommodityCost {
            balance_type: BalanceType::Net,
            value: 2.0,
        };
        let mut costs = CommodityCostMap::new();
        costs.insert("GBR".into(), 2010, time_slice.clone(), cost);
        check_coeff!(1.0, false, costs.clone(), 3.0);
        check_coeff!(-1.0, false, costs, -3.0);

        // not PAC, commodity cost for input
        let cost = CommodityCost {
            balance_type: BalanceType::Consumption,
            value: 2.0,
        };
        let mut costs = CommodityCostMap::new();
        costs.insert("GBR".into(), 2010, time_slice.clone(), cost);
        check_coeff!(1.0, false, costs.clone(), 1.0);
        check_coeff!(-1.0, false, costs, -3.0);

        // PAC, commodity cost for output
        let cost = CommodityCost {
            balance_type: BalanceType::Production,
            value: 2.0,
        };
        let mut costs = CommodityCostMap::new();
        costs.insert("GBR".into(), 2010, time_slice.clone(), cost);
        check_coeff!(1.0, true, costs.clone(), 4.0);
        check_coeff!(-1.0, true, costs, -2.0);
=======

    let mut terms = Vec::new();
    for asset in filter_assets(assets, year) {
        for time_slice in time_slice_info.iter_ids() {
            let mut is_input = false; // NB: there will be at least one PAC
            for flow in asset.process.iter_pacs() {
                is_input = flow.flow < 0.0; // NB: PACs will be all inputs or all outputs

                let var = variables.get(asset.id, &flow.commodity.id, time_slice);
                terms.push((var, 1.0));
            }

            let mut limits = asset.get_activity_limits(time_slice);

            // If it's an input flow, the q's will be negative, so we need to invert the limits
            if is_input {
                limits = -limits.end()..=-limits.start();
            }

            problem.add_row(limits, terms.drain(0..));
        }
>>>>>>> 417135fd
    }
}<|MERGE_RESOLUTION|>--- conflicted
+++ resolved
@@ -308,7 +308,28 @@
     time_slice_info: &TimeSliceInfo,
 ) {
     info!("Adding asset-level capacity and availability constraints...");
-<<<<<<< HEAD
+
+    let mut terms = Vec::new();
+    for asset in filter_assets(assets, year) {
+        for time_slice in time_slice_info.iter_ids() {
+            let mut is_input = false; // NB: there will be at least one PAC
+            for flow in asset.process.iter_pacs() {
+                is_input = flow.flow < 0.0; // NB: PACs will be all inputs or all outputs
+
+                let var = variables.get(asset.id, &flow.commodity.id, time_slice);
+                terms.push((var, 1.0));
+            }
+
+            let mut limits = asset.get_activity_limits(time_slice);
+
+            // If it's an input flow, the q's will be negative, so we need to invert the limits
+            if is_input {
+                limits = -limits.end()..=-limits.start();
+            }
+
+            problem.add_row(limits, terms.drain(0..));
+        }
+    }
 }
 
 #[cfg(test)]
@@ -437,28 +458,5 @@
         costs.insert("GBR".into(), 2010, time_slice.clone(), cost);
         check_coeff!(1.0, true, costs.clone(), 4.0);
         check_coeff!(-1.0, true, costs, -2.0);
-=======
-
-    let mut terms = Vec::new();
-    for asset in filter_assets(assets, year) {
-        for time_slice in time_slice_info.iter_ids() {
-            let mut is_input = false; // NB: there will be at least one PAC
-            for flow in asset.process.iter_pacs() {
-                is_input = flow.flow < 0.0; // NB: PACs will be all inputs or all outputs
-
-                let var = variables.get(asset.id, &flow.commodity.id, time_slice);
-                terms.push((var, 1.0));
-            }
-
-            let mut limits = asset.get_activity_limits(time_slice);
-
-            // If it's an input flow, the q's will be negative, so we need to invert the limits
-            if is_input {
-                limits = -limits.end()..=-limits.start();
-            }
-
-            problem.add_row(limits, terms.drain(0..));
-        }
->>>>>>> 417135fd
     }
 }