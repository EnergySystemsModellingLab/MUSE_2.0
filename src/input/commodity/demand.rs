--- conflicted
+++ resolved
@@ -86,12 +86,8 @@
 ) -> Result<AnnualDemandMap> {
     let file_path = model_dir.join(DEMAND_FILE_NAME);
     let iter = read_csv(&file_path)?;
-<<<<<<< HEAD
     read_demand_from_iter(iter, svd_commodities, region_ids, milestone_years)
-=======
-    read_demand_from_iter(iter, svd_commodity_ids, region_ids, milestone_years)
         .with_context(|| input_err_msg(file_path))
->>>>>>> 751befc9
 }
 
 /// Read the demand data from an iterator.
