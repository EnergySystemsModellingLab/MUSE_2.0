//! Code for reading process flows file
use super::super::*;
use crate::commodity::{CommodityID, CommodityMap};
use crate::id::IDCollection;
use crate::process::{FlowType, Process, ProcessFlow, ProcessFlowsMap, ProcessID};
use crate::region::parse_region_str;
use crate::year::parse_year_str;
use anyhow::{ensure, Context, Result};
use indexmap::IndexSet;
use serde::Deserialize;
use std::collections::{HashMap, HashSet};
use std::path::Path;
use std::rc::Rc;

const PROCESS_FLOWS_FILE_NAME: &str = "process_flows.csv";

#[derive(PartialEq, Debug, Deserialize)]
struct ProcessFlowRaw {
    process_id: String,
    commodity_id: String,
    year: String,
    regions: String,
    flow: f64,
    #[serde(default)]
    flow_type: FlowType,
    flow_cost: Option<f64>,
    is_pac: bool,
}

impl ProcessFlowRaw {
    fn validate(&self) -> Result<()> {
        // Check that flow is not infinity, nan, etc.
        ensure!(
            self.flow.is_normal(),
            "Invalid value for flow ({})",
            self.flow
        );

        // **TODO**: https://github.com/EnergySystemsModellingLab/MUSE_2.0/issues/300
        ensure!(
            self.flow_type == FlowType::Fixed,
            "Commodity flexible assets are not currently supported"
        );

        // Check that flow cost is non-negative
        if let Some(flow_cost) = self.flow_cost {
            ensure!(
                (0.0..f64::INFINITY).contains(&flow_cost),
                "Invalid value for flow cost ({flow_cost}). Must be >=0."
            )
        }

        // Check that flow is not zero
        ensure!(self.flow != 0.0, "Flow cannot be zero");

        Ok(())
    }
}

/// Read process flows from a CSV file
pub fn read_process_flows(
    model_dir: &Path,
<<<<<<< HEAD
    process_ids: &HashSet<ProcessID>,
    processes: &HashMap<ProcessID, Process>,
=======
    process_ids: &IndexSet<ProcessID>,
>>>>>>> 9fda41e6
    commodities: &CommodityMap,
    milestone_years: &[u32],
) -> Result<HashMap<ProcessID, ProcessFlowsMap>> {
    let file_path = model_dir.join(PROCESS_FLOWS_FILE_NAME);
    let process_flow_csv = read_csv(&file_path)?;
    read_process_flows_from_iter(
        process_flow_csv,
        process_ids,
        processes,
        commodities,
        milestone_years,
    )
    .with_context(|| input_err_msg(&file_path))
}

/// Read 'ProcessFlowRaw' records from an iterator and convert them into 'ProcessFlow' records.
fn read_process_flows_from_iter<I>(
    iter: I,
<<<<<<< HEAD
    process_ids: &HashSet<ProcessID>,
    processes: &HashMap<ProcessID, Process>,
=======
    process_ids: &IndexSet<ProcessID>,
>>>>>>> 9fda41e6
    commodities: &CommodityMap,
    milestone_years: &[u32],
) -> Result<HashMap<ProcessID, ProcessFlowsMap>>
where
    I: Iterator<Item = ProcessFlowRaw>,
{
    let mut map: HashMap<ProcessID, ProcessFlowsMap> = HashMap::new();
    for record in iter {
        record.validate()?;

        // Get process
        let id = process_ids.get_id_by_str(&record.process_id)?;
        let process = processes
            .get(&id)
            .with_context(|| format!("Process {id} not found"))?;

        // Get regions
        let process_regions = process.regions.clone();
        let record_regions =
            parse_region_str(&record.regions, &process_regions).with_context(|| {
                format!("Invalid region for process {id}. Valid regions are {process_regions:?}")
            })?;

        // Get years
        let process_year_range = &process.years;
        let process_years: Vec<u32> = milestone_years
            .iter()
            .copied()
            .filter(|year| process_year_range.contains(year))
            .collect();
        let record_years = parse_year_str(&record.year, &process_years).with_context(|| {
            format!("Invalid year for process {id}. Valid years are {process_years:?}")
        })?;

        // Get commodity
        let commodity = commodities
            .get(record.commodity_id.as_str())
            .with_context(|| format!("{} is not a valid commodity ID", &record.commodity_id))?;

        // Create ProcessFlow object
        let process_flow = ProcessFlow {
            commodity: Rc::clone(commodity),
            flow: record.flow,
            flow_type: record.flow_type,
            flow_cost: record.flow_cost.unwrap_or(0.0),
            is_pac: record.is_pac,
        };

        // Insert flow into the map
        let entry = map.entry(id.clone()).or_default();
        for year in record_years {
            for region in record_regions.clone() {
                entry
                    .entry((region.clone(), year))
                    .or_insert_with(Vec::new)
                    .push(process_flow.clone());
            }
        }
    }

    // Validate flows map
    validate_process_flows_map(&map, processes, milestone_years)?;

    Ok(map)
}

fn validate_process_flows_map(
    map: &HashMap<ProcessID, ProcessFlowsMap>,
    processes: &HashMap<ProcessID, Process>,
    milestone_years: &[u32],
) -> Result<()> {
    for (process_id, map) in map.iter() {
        let process = processes.get(process_id).unwrap();
        let year_range = &process.years;
        let reference_years: HashSet<u32> = milestone_years
            .iter()
            .copied()
            .filter(|year| year_range.contains(year))
            .collect();
        let reference_regions = &process.regions;
        for year in &reference_years {
            for region in reference_regions {
                // Check that the process has flows for this region/year
                let flows_vector = map.get(&(region.clone(), *year)).with_context(|| {
                    format!("Missing entry for process {process_id} in {region}/{year}")
                })?;

                // Validate flows for this process/region/year
                validate_flows_vector(flows_vector).with_context(|| {
                    format!("Invalid flows for process {process_id} in {region}/{year}")
                })?;
            }
        }
    }
    Ok(())
}

fn validate_flows_vector(flows: &Vec<ProcessFlow>) -> Result<()> {
    // Do not allow multiple flows for the same commodity
    let mut commodities: HashSet<CommodityID> = HashSet::new();
    for flow in flows.iter() {
        let commodity_id = &flow.commodity.id;
        ensure!(
            commodities.insert(commodity_id.clone()),
            "Multiple flows for commodity {commodity_id}",
        );
    }

    // PACs must be either all inputs or all outputs
    let mut flow_sign: Option<bool> = None; // False for inputs, true for outputs
    for flow in flows.iter().filter(|flow| flow.is_pac) {
        // Check that flow sign is consistent
        let current_flow_sign = flow.flow > 0.0;
        if let Some(flow_sign) = flow_sign {
            ensure!(
                current_flow_sign == flow_sign,
                "PACs are a mix of inputs and outputs",
            );
        }
        flow_sign = Some(current_flow_sign);
    }

    // Check that at least one PAC is defined
    ensure!(flow_sign.is_some(), "No PACs defined");

    Ok(())
}

#[cfg(test)]
mod tests {
    use super::*;
    use crate::commodity::{Commodity, CommodityCostMap, CommodityType, DemandMap};
    use crate::time_slice::TimeSliceLevel;
    use core::f64;

    fn create_process_flow_raw(
        flow: f64,
        flow_type: FlowType,
        flow_cost: Option<f64>,
        is_pac: bool,
    ) -> ProcessFlowRaw {
        ProcessFlowRaw {
            process_id: "process".into(),
            commodity_id: "commodity".into(),
            year: "2020".into(),
            regions: "region".into(),
            flow,
            flow_type,
            flow_cost,
            is_pac,
        }
    }

    #[test]
    fn test_validate_flow_raw() {
        // Valid
        let valid = create_process_flow_raw(1.0, FlowType::Fixed, Some(0.0), true);
        assert!(valid.validate().is_ok());

        // Invalid: Bad flow value
        let invalid = create_process_flow_raw(0.0, FlowType::Fixed, Some(0.0), true);
        assert!(invalid.validate().is_err());
        let invalid = create_process_flow_raw(f64::NAN, FlowType::Fixed, Some(0.0), true);
        assert!(invalid.validate().is_err());
        let invalid = create_process_flow_raw(f64::INFINITY, FlowType::Fixed, Some(0.0), true);
        assert!(invalid.validate().is_err());
        let invalid = create_process_flow_raw(f64::NEG_INFINITY, FlowType::Fixed, Some(0.0), true);
        assert!(invalid.validate().is_err());

        // Invalid: Bad flow cost value
        let invalid = create_process_flow_raw(1.0, FlowType::Fixed, Some(f64::NAN), true);
        assert!(invalid.validate().is_err());
        let invalid = create_process_flow_raw(1.0, FlowType::Fixed, Some(f64::NEG_INFINITY), true);
        assert!(invalid.validate().is_err());
        let invalid = create_process_flow_raw(1.0, FlowType::Fixed, Some(f64::INFINITY), true);
        assert!(invalid.validate().is_err());
    }

    fn create_process_flow(commodity: Rc<Commodity>, flow: f64, is_pac: bool) -> ProcessFlow {
        ProcessFlow {
            commodity,
            flow,
            flow_type: FlowType::Fixed,
            flow_cost: 0.0,
            is_pac,
        }
    }

    #[test]
    fn test_validate_flows_vector() {
        let commodity1 = Rc::new(Commodity {
            id: "commodity1".into(),
            description: "A commodity".into(),
            kind: CommodityType::ServiceDemand,
            demand: DemandMap::default(),
            time_slice_level: TimeSliceLevel::Annual,
            costs: CommodityCostMap::default(),
        });
        let commodity2 = Rc::new(Commodity {
            id: "commodity2".into(),
            description: "Another commodity".into(),
            kind: CommodityType::ServiceDemand,
            demand: DemandMap::default(),
            time_slice_level: TimeSliceLevel::Annual,
            costs: CommodityCostMap::default(),
        });

        // Valid: Single PAC
        let flows = vec![
            create_process_flow(commodity1.clone(), 1.0, true),
            create_process_flow(commodity2.clone(), 1.0, false),
        ];
        assert!(validate_flows_vector(&flows).is_ok());

        // Valid: Multiple PACs
        let flows = vec![
            create_process_flow(commodity1.clone(), 1.0, true),
            create_process_flow(commodity2.clone(), 1.0, true),
        ];

        // Invalid: No PACs
        let flows = vec![
            create_process_flow(commodity1.clone(), 1.0, false),
            create_process_flow(commodity2.clone(), 1.0, false),
        ];
        assert!(validate_flows_vector(&flows).is_err());

        // Invalid: Mixed PAC flow types
        let flows = vec![
            create_process_flow(commodity1.clone(), 1.0, true),
            create_process_flow(commodity2.clone(), -1.0, true),
        ];
        assert!(validate_flows_vector(&flows).is_err());

        // Invalid: Multiple flows for the same commodity
        let flows = vec![
            create_process_flow(commodity1.clone(), 1.0, true),
            create_process_flow(commodity1.clone(), 1.0, true),
        ];
        assert!(validate_flows_vector(&flows).is_err());
    }
}<|MERGE_RESOLUTION|>--- conflicted
+++ resolved
@@ -60,12 +60,8 @@
 /// Read process flows from a CSV file
 pub fn read_process_flows(
     model_dir: &Path,
-<<<<<<< HEAD
-    process_ids: &HashSet<ProcessID>,
+    process_ids: &IndexSet<ProcessID>,
     processes: &HashMap<ProcessID, Process>,
-=======
-    process_ids: &IndexSet<ProcessID>,
->>>>>>> 9fda41e6
     commodities: &CommodityMap,
     milestone_years: &[u32],
 ) -> Result<HashMap<ProcessID, ProcessFlowsMap>> {
@@ -84,12 +80,8 @@
 /// Read 'ProcessFlowRaw' records from an iterator and convert them into 'ProcessFlow' records.
 fn read_process_flows_from_iter<I>(
     iter: I,
-<<<<<<< HEAD
-    process_ids: &HashSet<ProcessID>,
+    process_ids: &IndexSet<ProcessID>,
     processes: &HashMap<ProcessID, Process>,
-=======
-    process_ids: &IndexSet<ProcessID>,
->>>>>>> 9fda41e6
     commodities: &CommodityMap,
     milestone_years: &[u32],
 ) -> Result<HashMap<ProcessID, ProcessFlowsMap>>
