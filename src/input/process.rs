//! Code for reading process-related information from CSV files.
use super::*;
use crate::commodity::{Commodity, CommodityID, CommodityMap, CommodityType};
use crate::process::{
    EnergyLimitsMap, Process, ProcessFlow, ProcessID, ProcessMap, ProcessParameterMap,
};
use crate::region::RegionID;
use crate::time_slice::TimeSliceInfo;
use anyhow::{bail, ensure, Context, Ok, Result};
use serde::Deserialize;
use std::collections::{HashMap, HashSet};
use std::ops::RangeInclusive;
use std::path::Path;
use std::rc::Rc;

mod availability;
use availability::read_process_availabilities;
mod flow;
use flow::read_process_flows;
mod parameter;
use crate::id::define_id_getter;
use parameter::read_process_parameters;

const PROCESSES_FILE_NAME: &str = "processes.csv";

#[derive(PartialEq, Debug, Deserialize)]
struct ProcessRaw {
    id: ProcessID,
    description: String,
    start_year: Option<u32>,
    end_year: Option<u32>,
}
define_id_getter! {ProcessRaw, ProcessID}

/// Read process information from the specified CSV files.
///
/// # Arguments
///
/// * `model_dir` - Folder containing model configuration files
/// * `commodities` - Commodities for the model
/// * `region_ids` - All possible region IDs
/// * `time_slice_info` - Information about seasons and times of day
/// * `year_range` - The possible range of milestone years
///
/// # Returns
///
/// This function returns a map of processes, with the IDs as keys.
pub fn read_processes(
    model_dir: &Path,
    commodities: &CommodityMap,
    region_ids: &HashSet<RegionID>,
    time_slice_info: &TimeSliceInfo,
    milestone_years: &[u32],
) -> Result<ProcessMap> {
    let year_range = milestone_years[0]..=milestone_years[milestone_years.len() - 1];
<<<<<<< HEAD
    let parameters = read_process_parameters(model_dir, &process_ids, &year_range)?;
=======
    let mut processes = read_processes_file(model_dir, &year_range)?;
    let process_ids = processes.keys().cloned().collect();

    let mut energy_limits = read_process_availabilities(model_dir, &process_ids, time_slice_info)?;
    let mut flows = read_process_flows(model_dir, &process_ids, commodities)?;
    let mut parameters =
        read_process_parameters(model_dir, &process_ids, &processes, milestone_years)?;
    let mut regions = read_process_regions(model_dir, &process_ids, region_ids)?;
>>>>>>> 35b7d497

    // Validate commodities after the flows have been read
    validate_commodities(
        commodities,
        &flows,
        region_ids,
        milestone_years,
        time_slice_info,
        &parameters,
        &energy_limits,
    )?;

    // Add data to Process objects
    for (id, process) in processes.iter_mut() {
        process.energy_limits = energy_limits
            .remove(id)
            .with_context(|| format!("Missing availabilities for process {id}"))?;
        process.flows = flows
            .remove(id)
            .with_context(|| format!("Missing flows for process {id}"))?;
        process.parameters = parameters
            .remove(id)
            .with_context(|| format!("Missing parameters for process {id}"))?;
        process.regions = regions
            .remove(id)
            .with_context(|| format!("Missing regions for process {id}"))?;
    }

    // Create ProcessMap
    let mut process_map = ProcessMap::new();
    for (id, process) in processes {
        process_map.insert(id, process.into());
    }

    Ok(process_map)
}

fn read_processes_file(
    model_dir: &Path,
    year_range: &RangeInclusive<u32>,
) -> Result<HashMap<ProcessID, Process>> {
    let file_path = model_dir.join(PROCESSES_FILE_NAME);
    let processes_csv = read_csv(&file_path)?;
    read_processes_file_from_iter(processes_csv, year_range)
        .with_context(|| input_err_msg(&file_path))
}

fn read_processes_file_from_iter<I>(
    iter: I,
    year_range: &RangeInclusive<u32>,
) -> Result<HashMap<ProcessID, Process>>
where
    I: Iterator<Item = ProcessRaw>,
{
    let mut processes = HashMap::new();
    for process_raw in iter {
        let start_year = process_raw.start_year.unwrap_or(*year_range.start());
        let end_year = process_raw.end_year.unwrap_or(*year_range.end());

        // Check year range is valid
        ensure!(
            start_year <= end_year,
            "Error in parameter for process {}: start_year > end_year",
            process_raw.id
        );

        let process = Process {
            id: process_raw.id.clone(),
            description: process_raw.description,
            years: start_year..=end_year,
            energy_limits: EnergyLimitsMap::new(),
            flows: Vec::new(),
            parameters: ProcessParameterMap::new(),
            regions: RegionSelection::default(),
        };

        ensure!(
            processes.insert(process_raw.id, process).is_none(),
            "Duplicate process ID"
        );
    }

    Ok(processes)
}

struct ValidationParams<'a> {
    flows: &'a HashMap<ProcessID, Vec<ProcessFlow>>,
    region_ids: &'a HashSet<RegionID>,
    milestone_years: &'a [u32],
    time_slice_info: &'a TimeSliceInfo,
    parameters: &'a HashMap<ProcessID, ProcessParameterMap>,
    availabilities: &'a HashMap<ProcessID, EnergyLimitsMap>,
}

/// Perform consistency checks for commodity flows.
fn validate_commodities(
    commodities: &CommodityMap,
    flows: &HashMap<ProcessID, Vec<ProcessFlow>>,
    region_ids: &HashSet<RegionID>,
    milestone_years: &[u32],
    time_slice_info: &TimeSliceInfo,
    parameters: &HashMap<ProcessID, ProcessParameterMap>,
    availabilities: &HashMap<ProcessID, EnergyLimitsMap>,
) -> anyhow::Result<()> {
    let params = ValidationParams {
        flows,
        region_ids,
        milestone_years,
        time_slice_info,
        parameters,
        availabilities,
    };
    for (commodity_id, commodity) in commodities {
        match commodity.kind {
            CommodityType::SupplyEqualsDemand => {
                validate_sed_commodity(commodity_id, commodity, flows)?;
            }
            CommodityType::ServiceDemand => {
                validate_svd_commodity(commodity_id, commodity, &params)?;
            }
            _ => {}
        }
    }
    Ok(())
}

fn validate_sed_commodity(
    commodity_id: &CommodityID,
    commodity: &Rc<Commodity>,
    flows: &HashMap<ProcessID, Vec<ProcessFlow>>,
) -> Result<()> {
    let mut has_producer = false;
    let mut has_consumer = false;

    for flow in flows.values().flatten() {
        if Rc::ptr_eq(&flow.commodity, commodity) {
            if flow.flow > 0.0 {
                has_producer = true;
            } else if flow.flow < 0.0 {
                has_consumer = true;
            }

            if has_producer && has_consumer {
                return Ok(());
            }
        }
    }

    bail!(
        "Commodity {} of 'SED' type must have both producer and consumer processes",
        commodity_id
    );
}

fn validate_svd_commodity(
    commodity_id: &CommodityID,
    commodity: &Rc<Commodity>,
    params: &ValidationParams,
) -> Result<()> {
    for region_id in params.region_ids.iter() {
        for year in params.milestone_years.iter().copied() {
            for time_slice in params.time_slice_info.iter_ids() {
                let demand = commodity
                    .demand
                    .get(&(region_id.clone(), year, time_slice.clone()))
                    .unwrap();
                if demand > &0.0 {
                    let mut has_producer = false;

                    // We must check for producers in every time slice, region, and year.
                    // This includes checking if flow > 0 and if availability > 0.

                    for flow in params.flows.values().flatten() {
                        if Rc::ptr_eq(&flow.commodity, commodity)
                            && flow.flow > 0.0
                            && params
                                .parameters
                                .get(&*flow.process_id)
                                .unwrap()
                                .keys()
                                .contains(&year)
                            && params
                                .availabilities
                                .get(&*flow.process_id)
                                .unwrap()
                                .get(time_slice)
                                .unwrap()
                                .end()
                                > &0.0
                        {
                            has_producer = true;
                            break;
                        }
                    }

                    ensure!(
                        has_producer,
                        "Commodity {} of 'SVD' type must have producer processes for region {} in year {}",
                        commodity_id,
                        region_id,
                        year
                    );
                }
            }
        }
    }

    Ok(())
}

<<<<<<< HEAD
fn create_process_map<I>(
    descriptions: I,
    mut availabilities: HashMap<ProcessID, EnergyLimitsMap>,
    mut flows: HashMap<ProcessID, Vec<ProcessFlow>>,
    mut parameters: HashMap<ProcessID, ProcessParameter>,
    mut regions: HashMap<ProcessID, HashSet<RegionID>>,
) -> Result<ProcessMap>
where
    I: Iterator<Item = ProcessDescription>,
{
    descriptions
        .map(|description| {
            let id = &description.id;
            let availabilities = availabilities
                .remove(id)
                .with_context(|| format!("No availabilities defined for process {id}"))?;
            let flows = flows
                .remove(id)
                .with_context(|| format!("No commodity flows defined for process {id}"))?;
            let parameter = parameters
                .remove(id)
                .with_context(|| format!("No parameters defined for process {id}"))?;

            // We've already checked that regions are defined for each process
            let regions = regions.remove(id).unwrap();

            let process = Process {
                id: id.clone(),
                description: description.description,
                energy_limits: availabilities,
                flows,
                parameter,
                regions,
            };

            Ok((description.id, process.into()))
        })
        .try_collect()
}

=======
>>>>>>> 35b7d497
#[cfg(test)]
mod tests {
    use crate::commodity::{CommodityCostMap, DemandMap};
    use crate::process::{FlowType, ProcessParameter, ProcessParameterMap};
    use crate::time_slice::TimeSliceID;
    use crate::time_slice::TimeSliceLevel;
    use std::iter;

    use super::*;

    struct ProcessData {
        availabilities: HashMap<ProcessID, EnergyLimitsMap>,
<<<<<<< HEAD
        flows: HashMap<ProcessID, Vec<ProcessFlow>>,
        parameters: HashMap<ProcessID, ProcessParameter>,
        regions: HashMap<ProcessID, HashSet<RegionID>>,
=======
        parameters: HashMap<ProcessID, ProcessParameterMap>,
>>>>>>> 35b7d497
        region_ids: HashSet<RegionID>,
    }

    /// Returns example data (without errors) for processes
    fn get_process_data() -> ProcessData {
        let availabilities = ["process1", "process2"]
            .into_iter()
            .map(|id| {
                let mut map = EnergyLimitsMap::new();
                map.insert(
                    TimeSliceID {
                        season: "winter".into(),
                        time_of_day: "day".into(),
                    },
                    0.1..=0.9,
                );
                (id.into(), map)
            })
            .collect();

        let parameters = ["process1", "process2"]
            .into_iter()
            .map(|id| {
                let mut parameter_map: ProcessParameterMap = HashMap::new();
                let parameter = ProcessParameter {
                    capital_cost: 0.0,
                    fixed_operating_cost: 0.0,
                    variable_operating_cost: 0.0,
                    lifetime: 1,
                    discount_rate: 1.0,
                    capacity_to_activity: 0.0,
                };
                for year in [2010, 2020] {
                    parameter_map.insert(year, parameter.clone());
                }
                (id.into(), parameter_map)
            })
            .collect();

<<<<<<< HEAD
        let region_ids = HashSet::from(["GBR".into()]);
        let regions = ["process1", "process2"]
            .into_iter()
            .map(|id| (id.into(), region_ids.clone()))
            .collect();
=======
        let region_ids = HashSet::from_iter(iter::once("GBR".into()));
>>>>>>> 35b7d497

        ProcessData {
            availabilities,
            parameters,
            region_ids,
        }
    }

    #[test]
    fn test_validate_commodities() {
        let data = get_process_data();
        // Create mock commodities
        let commodity_sed = Rc::new(Commodity {
            id: "commodity_sed".into(),
            description: "SED commodity".into(),
            kind: CommodityType::SupplyEqualsDemand,
            time_slice_level: TimeSliceLevel::Annual,
            costs: CommodityCostMap::new(),
            demand: DemandMap::new(),
        });

        let milestone_years = [2010, 2020];

        // Set the TimeSliceInfo
        let id = TimeSliceID {
            season: "winter".into(),
            time_of_day: "day".into(),
        };
        let fractions: IndexMap<TimeSliceID, f64> = [(id.clone(), 1.0)].into_iter().collect();
        let time_slice_info = TimeSliceInfo {
            seasons: [id.season].into_iter().collect(),
            times_of_day: [id.time_of_day].into_iter().collect(),
            fractions,
        };
        let parameters = data.parameters;
        let availabilities = data.availabilities;

        // Create a dummy demand map for the non-SED commodity
        let mut demand_map = DemandMap::new();
        for region in data.region_ids.iter() {
            for year in milestone_years {
                for time_slice in time_slice_info.iter_ids() {
                    demand_map.insert((region.clone(), year, time_slice.clone()), 0.5);
                }
            }
        }
        let commodity_non_sed = Rc::new(Commodity {
            id: "commodity_non_sed".into(),
            description: "Non-SED commodity".into(),
            kind: CommodityType::ServiceDemand,
            time_slice_level: TimeSliceLevel::Annual,
            costs: CommodityCostMap::new(),
            demand: demand_map,
        });

        let commodities: CommodityMap = [
            (commodity_sed.id.clone(), Rc::clone(&commodity_sed)),
            (commodity_non_sed.id.clone(), Rc::clone(&commodity_non_sed)),
        ]
        .into_iter()
        .collect();

        // Create mock flows
        let process_flows: HashMap<ProcessID, Vec<ProcessFlow>> = [
            (
                "process1".into(),
                vec![
                    ProcessFlow {
                        process_id: "process1".into(),
                        commodity: Rc::clone(&commodity_sed),
                        flow: 10.0,
                        flow_type: FlowType::Fixed,
                        flow_cost: 1.0,
                        is_pac: false,
                    },
                    ProcessFlow {
                        process_id: "process1".into(),
                        commodity: Rc::clone(&commodity_non_sed),
                        flow: 5.0,
                        flow_type: FlowType::Fixed,
                        flow_cost: 1.0,
                        is_pac: false,
                    },
                ],
            ),
            (
                "process2".into(),
                vec![ProcessFlow {
                    process_id: "process2".into(),
                    commodity: Rc::clone(&commodity_sed),
                    flow: -10.0,
                    flow_type: FlowType::Fixed,
                    flow_cost: 1.0,
                    is_pac: false,
                }],
            ),
        ]
        .into_iter()
        .collect();

        // Validate commodities
        assert!(validate_commodities(
            &commodities,
            &process_flows,
            &data.region_ids,
            &milestone_years,
            &time_slice_info,
            &parameters,
            &availabilities,
        )
        .is_ok());

        // Modify flows to make the validation fail
        let process_flows_invalid: HashMap<ProcessID, Vec<ProcessFlow>> = [(
            "process1".into(),
            vec![ProcessFlow {
                process_id: "process1".into(),
                commodity: Rc::clone(&commodity_sed),
                flow: 10.0,
                flow_type: FlowType::Fixed,
                flow_cost: 1.0,
                is_pac: false,
            }],
        )]
        .into_iter()
        .collect();

        // Validate commodities should fail
        assert!(validate_commodities(
            &commodities,
            &process_flows_invalid,
            &data.region_ids,
            &milestone_years,
            &time_slice_info,
            &parameters,
            &availabilities,
        )
        .is_err());
    }
}<|MERGE_RESOLUTION|>--- conflicted
+++ resolved
@@ -53,9 +53,6 @@
     milestone_years: &[u32],
 ) -> Result<ProcessMap> {
     let year_range = milestone_years[0]..=milestone_years[milestone_years.len() - 1];
-<<<<<<< HEAD
-    let parameters = read_process_parameters(model_dir, &process_ids, &year_range)?;
-=======
     let mut processes = read_processes_file(model_dir, &year_range)?;
     let process_ids = processes.keys().cloned().collect();
 
@@ -63,8 +60,6 @@
     let mut flows = read_process_flows(model_dir, &process_ids, commodities)?;
     let mut parameters =
         read_process_parameters(model_dir, &process_ids, &processes, milestone_years)?;
-    let mut regions = read_process_regions(model_dir, &process_ids, region_ids)?;
->>>>>>> 35b7d497
 
     // Validate commodities after the flows have been read
     validate_commodities(
@@ -88,9 +83,6 @@
         process.parameters = parameters
             .remove(id)
             .with_context(|| format!("Missing parameters for process {id}"))?;
-        process.regions = regions
-            .remove(id)
-            .with_context(|| format!("Missing regions for process {id}"))?;
     }
 
     // Create ProcessMap
@@ -138,7 +130,7 @@
             energy_limits: EnergyLimitsMap::new(),
             flows: Vec::new(),
             parameters: ProcessParameterMap::new(),
-            regions: RegionSelection::default(),
+            regions: HashSet::new(),
         };
 
         ensure!(
@@ -275,49 +267,6 @@
     Ok(())
 }
 
-<<<<<<< HEAD
-fn create_process_map<I>(
-    descriptions: I,
-    mut availabilities: HashMap<ProcessID, EnergyLimitsMap>,
-    mut flows: HashMap<ProcessID, Vec<ProcessFlow>>,
-    mut parameters: HashMap<ProcessID, ProcessParameter>,
-    mut regions: HashMap<ProcessID, HashSet<RegionID>>,
-) -> Result<ProcessMap>
-where
-    I: Iterator<Item = ProcessDescription>,
-{
-    descriptions
-        .map(|description| {
-            let id = &description.id;
-            let availabilities = availabilities
-                .remove(id)
-                .with_context(|| format!("No availabilities defined for process {id}"))?;
-            let flows = flows
-                .remove(id)
-                .with_context(|| format!("No commodity flows defined for process {id}"))?;
-            let parameter = parameters
-                .remove(id)
-                .with_context(|| format!("No parameters defined for process {id}"))?;
-
-            // We've already checked that regions are defined for each process
-            let regions = regions.remove(id).unwrap();
-
-            let process = Process {
-                id: id.clone(),
-                description: description.description,
-                energy_limits: availabilities,
-                flows,
-                parameter,
-                regions,
-            };
-
-            Ok((description.id, process.into()))
-        })
-        .try_collect()
-}
-
-=======
->>>>>>> 35b7d497
 #[cfg(test)]
 mod tests {
     use crate::commodity::{CommodityCostMap, DemandMap};
@@ -330,13 +279,10 @@
 
     struct ProcessData {
         availabilities: HashMap<ProcessID, EnergyLimitsMap>,
-<<<<<<< HEAD
         flows: HashMap<ProcessID, Vec<ProcessFlow>>,
         parameters: HashMap<ProcessID, ProcessParameter>,
         regions: HashMap<ProcessID, HashSet<RegionID>>,
-=======
         parameters: HashMap<ProcessID, ProcessParameterMap>,
->>>>>>> 35b7d497
         region_ids: HashSet<RegionID>,
     }
 
@@ -376,15 +322,7 @@
             })
             .collect();
 
-<<<<<<< HEAD
-        let region_ids = HashSet::from(["GBR".into()]);
-        let regions = ["process1", "process2"]
-            .into_iter()
-            .map(|id| (id.into(), region_ids.clone()))
-            .collect();
-=======
         let region_ids = HashSet::from_iter(iter::once("GBR".into()));
->>>>>>> 35b7d497
 
         ProcessData {
             availabilities,
