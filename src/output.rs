//! The module responsible for writing output data to disk.
use crate::agent::AgentID;
use crate::asset::{Asset, AssetID, AssetPool};
use crate::commodity::CommodityID;
use crate::process::ProcessID;
use crate::region::RegionID;
use crate::simulation::CommodityPrices;
use crate::time_slice::TimeSliceID;
use anyhow::{Context, Result};
use csv;
use serde::{Deserialize, Serialize};
use std::fs;
use std::fs::File;
use std::path::{Path, PathBuf};

/// The root folder in which model-specific output folders will be created
const OUTPUT_DIRECTORY_ROOT: &str = "muse2_results";

/// The output file name for commodity flows
const COMMODITY_FLOWS_FILE_NAME: &str = "commodity_flows.csv";

/// The output file name for commodity prices
const COMMODITY_PRICES_FILE_NAME: &str = "commodity_prices.csv";

/// The output file name for assets
const ASSETS_FILE_NAME: &str = "assets.csv";

/// Create a new output directory for the model specified at `model_dir`.
pub fn create_output_directory(model_dir: &Path) -> Result<PathBuf> {
    // Get the model name from the dir path. This ends up being convoluted because we need to check
    // for all possible errors. Ugh.
    let model_dir = model_dir
        .canonicalize() // canonicalise in case the user has specified "."
        .context("Could not resolve path to model")?;
    let model_name = model_dir
        .file_name()
        .context("Model cannot be in root folder")?
        .to_str()
        .context("Invalid chars in model dir name")?;

    // Construct path
    let path: PathBuf = [OUTPUT_DIRECTORY_ROOT, model_name].iter().collect();
    if path.is_dir() {
        // already exists
        return Ok(path);
    }

    // Try to create the directory, with parents
    fs::create_dir_all(&path)?;

    Ok(path)
}

/// Represents a row in the assets output CSV file
#[derive(Serialize, Deserialize, Debug, PartialEq)]
struct AssetRow {
    milestone_year: u32,
    process_id: ProcessID,
    region_id: RegionID,
    agent_id: AgentID,
    commission_year: u32,
}

impl AssetRow {
    fn new(milestone_year: u32, asset: &Asset) -> Self {
        Self {
            milestone_year,
            process_id: asset.process.id.clone(),
            region_id: asset.region_id.clone(),
            agent_id: asset.agent_id.clone(),
            commission_year: asset.commission_year,
        }
    }
}

/// Represents the flow-related data in a row of the commodity flows CSV file.
///
/// This will be written along with an [`AssetRow`] containing asset-related info.
#[derive(Serialize, Deserialize, Debug, PartialEq)]
struct CommodityFlowRow {
    commodity_id: CommodityID,
    time_slice: String,
    flow: f64,
}

/// Represents a row in the commodity prices CSV file
#[derive(Serialize, Deserialize, Debug, PartialEq)]
struct CommodityPriceRow {
    milestone_year: u32,
    commodity_id: CommodityID,
    time_slice: String,
    price: f64,
}

/// An object for writing commodity prices to file
pub struct DataWriter {
    assets_writer: csv::Writer<File>,
    flows_writer: csv::Writer<File>,
    prices_writer: csv::Writer<File>,
}

impl DataWriter {
    /// Create a new CSV files to write output data to
    pub fn create(output_path: &Path) -> Result<Self> {
        let new_writer = |file_name| {
            let file_path = output_path.join(file_name);
            csv::Writer::from_path(file_path)
        };

        Ok(Self {
            assets_writer: new_writer(ASSETS_FILE_NAME)?,
            flows_writer: new_writer(COMMODITY_FLOWS_FILE_NAME)?,
            prices_writer: new_writer(COMMODITY_PRICES_FILE_NAME)?,
        })
    }

    /// Write assets to a CSV file
    pub fn write_assets<'a, I>(&mut self, milestone_year: u32, assets: I) -> Result<()>
    where
        I: Iterator<Item = &'a Asset>,
    {
        for asset in assets {
            let row = AssetRow::new(milestone_year, asset);
            self.assets_writer.serialize(row)?;
        }

        Ok(())
    }

    /// Write commodity flows to a CSV file
    pub fn write_flows<'a, I>(
        &mut self,
        milestone_year: u32,
        assets: &AssetPool,
        flows: I,
    ) -> Result<()>
    where
        I: Iterator<Item = (AssetID, &'a CommodityID, &'a TimeSliceID, f64)>,
    {
        for (asset_id, commodity_id, time_slice, flow) in flows {
            let asset = assets.get(asset_id).unwrap();
            let asset_row = AssetRow::new(milestone_year, asset);
            let flow_row = CommodityFlowRow {
                commodity_id: commodity_id.clone(),
                time_slice: time_slice.to_string(),
                flow,
            };
            self.flows_writer.serialize((asset_row, flow_row))?;
        }

        Ok(())
    }

    /// Write commodity prices to a CSV file
    pub fn write_prices(&mut self, milestone_year: u32, prices: &CommodityPrices) -> Result<()> {
        for (commodity_id, time_slice, price) in prices.iter() {
            let row = CommodityPriceRow {
                milestone_year,
                commodity_id: commodity_id.clone(),
                time_slice: time_slice.to_string(),
                price,
            };
            self.prices_writer.serialize(row)?;
        }

        Ok(())
    }

    /// Flush the underlying streams
    pub fn flush(&mut self) -> Result<()> {
        self.assets_writer.flush()?;
        self.flows_writer.flush()?;
        self.prices_writer.flush()?;

        Ok(())
    }
}

#[cfg(test)]
mod tests {
    use super::*;
    use crate::process::{Process, ProcessParameterMap};
    use crate::region::RegionSelection;
    use crate::time_slice::TimeSliceID;
    use itertools::{assert_equal, Itertools};
    use std::rc::Rc;
    use std::{collections::HashMap, iter};
    use tempfile::tempdir;

    fn get_asset() -> Asset {
        let process_id = ProcessID::new("process1");
        let region_id = "GBR".into();
        let agent_id = "agent1".into();
        let commission_year = 2015;
<<<<<<< HEAD
=======
        let process_param = ProcessParameter {
            years: 2010..=2020,
            capital_cost: 5.0,
            fixed_operating_cost: 2.0,
            variable_operating_cost: 1.0,
            lifetime: 5,
            discount_rate: 0.9,
            capacity_to_activity: 3.0,
        };
>>>>>>> fd22796f
        let process = Rc::new(Process {
            id: process_id,
            description: "Description".into(),
            years: 2010..=2020,
            activity_limits: HashMap::new(),
            flows: vec![],
            parameter: ProcessParameterMap::new(),
            regions: RegionSelection::All,
        });

        Asset::new(agent_id, process, region_id, 2.0, commission_year)
    }

    #[test]
    fn test_write_assets() {
        let milestone_year = 2020;
        let asset = get_asset();

        let dir = tempdir().unwrap();

        // Write an asset
        {
            let mut writer = DataWriter::create(dir.path()).unwrap();
            writer
                .write_assets(milestone_year, iter::once(&asset))
                .unwrap();
            writer.flush().unwrap();
        }

        // Read back and compare
        let expected = AssetRow::new(milestone_year, &asset);
        let records: Vec<AssetRow> = csv::Reader::from_path(dir.path().join(ASSETS_FILE_NAME))
            .unwrap()
            .into_deserialize()
            .try_collect()
            .unwrap();
        assert_equal(records, iter::once(expected));
    }

    #[test]
    fn test_write_flows() {
        let milestone_year = 2020;
        let commodity_id = "commodity1".into();
        let time_slice = TimeSliceID {
            season: "winter".into(),
            time_of_day: "day".into(),
        };
        let mut assets = AssetPool::new(vec![get_asset()]);
        assets.commission_new(2020);
        let flow_item = (
            assets.iter().next().unwrap().id,
            &commodity_id,
            &time_slice,
            42.0,
        );

        // Write a flow
        let dir = tempdir().unwrap();
        {
            let mut writer = DataWriter::create(dir.path()).unwrap();
            writer
                .write_flows(milestone_year, &assets, iter::once(flow_item))
                .unwrap();
            writer.flush().unwrap();
        }

        // Read back and compare
        let expected = CommodityFlowRow {
            commodity_id,
            time_slice: time_slice.to_string(),
            flow: 42.0,
        };
        let records: Vec<CommodityFlowRow> =
            csv::Reader::from_path(dir.path().join(COMMODITY_FLOWS_FILE_NAME))
                .unwrap()
                .into_deserialize()
                .try_collect()
                .unwrap();
        assert_equal(records, iter::once(expected));
    }

    #[test]
    fn test_write_prices() {
        let commodity_id = "commodity1".into();
        let time_slice = TimeSliceID {
            season: "winter".into(),
            time_of_day: "day".into(),
        };
        let milestone_year = 2020;
        let price = 42.0;
        let mut prices = CommodityPrices::default();
        prices.insert(&commodity_id, &time_slice, price);

        let dir = tempdir().unwrap();

        // Write a price
        {
            let mut writer = DataWriter::create(dir.path()).unwrap();
            writer.write_prices(milestone_year, &prices).unwrap();
            writer.flush().unwrap();
        }

        // Read back and compare
        let expected = CommodityPriceRow {
            commodity_id,
            milestone_year,
            time_slice: time_slice.to_string(),
            price,
        };
        let records: Vec<CommodityPriceRow> =
            csv::Reader::from_path(dir.path().join(COMMODITY_PRICES_FILE_NAME))
                .unwrap()
                .into_deserialize()
                .try_collect()
                .unwrap();
        assert_equal(records, iter::once(expected));
    }
}<|MERGE_RESOLUTION|>--- conflicted
+++ resolved
@@ -192,18 +192,6 @@
         let region_id = "GBR".into();
         let agent_id = "agent1".into();
         let commission_year = 2015;
-<<<<<<< HEAD
-=======
-        let process_param = ProcessParameter {
-            years: 2010..=2020,
-            capital_cost: 5.0,
-            fixed_operating_cost: 2.0,
-            variable_operating_cost: 1.0,
-            lifetime: 5,
-            discount_rate: 0.9,
-            capacity_to_activity: 3.0,
-        };
->>>>>>> fd22796f
         let process = Rc::new(Process {
             id: process_id,
             description: "Description".into(),
