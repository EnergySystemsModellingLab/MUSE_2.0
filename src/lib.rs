//! High level functionality for launching the simulation.
#![warn(missing_docs)]
pub mod agent;
pub mod commodity;
pub mod demand;
pub mod input;
pub mod log;
pub mod model;
pub mod process;
pub mod region;
pub mod settings;
<<<<<<< HEAD

mod agent;
mod asset;
mod commodity;
mod demand;
mod input;
mod process;
mod region;
mod time_slice;
=======
pub mod time_slice;
>>>>>>> b648736e

use crate::model::Model;

/// Run the simulation.
///
/// # Arguments:
///
/// * `model` - The model to run
pub fn run(model: &Model) {
    // TODO: Remove this once we're actually doing something with these values
    println!("Commodities: {:?}", model.commodities);
    println!("Regions: {:?}", model.regions);
    println!("Processes: {:?}", model.processes);
    println!("Time slices: {:?}", model.time_slice_info);
    println!("Milestone years: {:?}", model.milestone_years);
}<|MERGE_RESOLUTION|>--- conflicted
+++ resolved
@@ -1,6 +1,7 @@
 //! High level functionality for launching the simulation.
 #![warn(missing_docs)]
 pub mod agent;
+pub mod asset;
 pub mod commodity;
 pub mod demand;
 pub mod input;
@@ -9,19 +10,7 @@
 pub mod process;
 pub mod region;
 pub mod settings;
-<<<<<<< HEAD
-
-mod agent;
-mod asset;
-mod commodity;
-mod demand;
-mod input;
-mod process;
-mod region;
-mod time_slice;
-=======
 pub mod time_slice;
->>>>>>> b648736e
 
 use crate::model::Model;
 
