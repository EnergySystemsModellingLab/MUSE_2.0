#![allow(missing_docs)]
use crate::commodity::Commodity;
use crate::region::RegionSelection;
use crate::time_slice::TimeSliceSelection;
use serde::Deserialize;
use serde_string_enum::DeserializeLabeledStringEnum;
use std::ops::RangeInclusive;
use std::rc::Rc;

#[derive(PartialEq, Debug)]
pub struct Process {
    pub id: Rc<str>,
    pub description: String,
    pub availabilities: Vec<ProcessAvailability>,
    pub flows: Vec<ProcessFlow>,
    pub pacs: Vec<Rc<Commodity>>,
    pub parameter: ProcessParameter,
    pub regions: RegionSelection,
}

/// The availabilities for a process over time slices
#[derive(PartialEq, Debug)]
pub struct ProcessAvailability {
    /// Unique identifier for the process (typically uses a structured naming convention).
    pub process_id: String,
    /// The limit type – lower bound, upper bound or equality.
    pub limit_type: LimitType,
    /// The time slice to which the availability applies.
    pub time_slice: TimeSliceSelection,
    /// The availability value, between 0 and 1 inclusive.
    pub value: f64,
}

#[derive(PartialEq, Debug, DeserializeLabeledStringEnum)]
pub enum LimitType {
    #[string = "lo"]
    LowerBound,
    #[string = "up"]
    UpperBound,
    #[string = "fx"]
    Equality,
}

#[derive(PartialEq, Debug, Deserialize, Clone)]
pub struct ProcessFlow {
    /// A unique identifier for the process (typically uses a structured naming convention).
    pub process_id: String,
    /// Identifies the commodity for the specified flow
    pub commodity: Rc<Commodity>,
    /// Commodity flow quantity relative to other commodity flows. +ve value indicates flow out, -ve value indicates flow in.
    pub flow: f64,
    /// Identifies if a flow is fixed or flexible.
    pub flow_type: FlowType,
    /// Cost per unit flow. For example, cost per unit of natural gas produced. Differs from var_opex because the user can apply it to any specified flow, whereas var_opex applies to pac flow.
    pub flow_cost: f64,
}

#[derive(PartialEq, Default, Debug, Clone, DeserializeLabeledStringEnum)]
pub enum FlowType {
    #[default]
    #[string = "fixed"]
    /// The input to output flow ratio is fixed.
    Fixed,
    #[string = "flexible"]
    /// The flow ratio can vary, subject to overall flow of a specified group of commodities whose input/output ratio must be as per user input data.
    Flexible,
}

#[derive(PartialEq, Clone, Debug, Deserialize)]
pub struct ProcessParameter {
    pub process_id: String,
    pub years: RangeInclusive<u32>,
    pub capital_cost: f64,
    pub fixed_operating_cost: f64,
    pub variable_operating_cost: f64,
    pub lifetime: u32,
    pub discount_rate: f64,
    pub cap2act: f64,
<<<<<<< HEAD
}
define_process_id_getter! {ProcessParameter}

#[derive(PartialEq, Debug, Deserialize)]
struct ProcessRegion {
    process_id: String,
    region_id: String,
}
define_process_id_getter! {ProcessRegion}
define_region_id_getter! {ProcessRegion}

#[derive(PartialEq, Debug, Deserialize)]
struct ProcessDescription {
    id: Rc<str>,
    description: String,
}
define_id_getter! {ProcessDescription}

#[derive(PartialEq, Debug)]
pub struct Process {
    pub id: Rc<str>,
    pub description: String,
    pub availabilities: Vec<ProcessAvailability>,
    pub flows: Vec<ProcessFlow>,
    pub pacs: Vec<Rc<Commodity>>,
    pub parameter: ProcessParameter,
    pub regions: RegionSelection,
}
define_id_getter! {Process}

fn read_process_availabilities_from_iter<I>(
    iter: I,
    process_ids: &HashSet<Rc<str>>,
    time_slice_info: &TimeSliceInfo,
) -> Result<HashMap<Rc<str>, Vec<ProcessAvailability>>>
where
    I: Iterator<Item = ProcessAvailabilityRaw>,
{
    let availabilities = iter
        .map(|record| -> Result<_> {
            let time_slice = time_slice_info.get_selection(&record.time_slice)?;

            Ok(ProcessAvailability {
                process_id: record.process_id,
                limit_type: record.limit_type,
                time_slice,
                value: record.value,
            })
        })
        .process_results(|iter| iter.into_id_map(process_ids))??;

    ensure!(
        availabilities.len() >= process_ids.len(),
        "Every process must have at least one availability period"
    );

    Ok(availabilities)
}

/// Read the availability of each process over time slices
fn read_process_availabilities(
    model_dir: &Path,
    process_ids: &HashSet<Rc<str>>,
    time_slice_info: &TimeSliceInfo,
) -> Result<HashMap<Rc<str>, Vec<ProcessAvailability>>> {
    let file_path = model_dir.join(PROCESS_AVAILABILITIES_FILE_NAME);
    let process_availabilities_csv = read_csv(&file_path)?;
    read_process_availabilities_from_iter(process_availabilities_csv, process_ids, time_slice_info)
        .with_context(|| input_err_msg(&file_path))
}

fn read_process_parameters_from_iter<I>(
    iter: I,
    process_ids: &HashSet<Rc<str>>,
    year_range: &RangeInclusive<u32>,
) -> Result<HashMap<Rc<str>, ProcessParameter>>
where
    I: Iterator<Item = ProcessParameterRaw>,
{
    let mut params = HashMap::new();
    for param in iter {
        let param = param.into_parameter(year_range)?;
        let id = process_ids.get_id(&param.process_id)?;

        ensure!(
            params.insert(Rc::clone(&id), param).is_none(),
            "More than one parameter provided for process {id}"
        );
    }

    ensure!(
        params.len() == process_ids.len(),
        "Each process must have an associated parameter"
    );

    Ok(params)
}

/// Read process parameters from the specified CSV file
fn read_process_parameters(
    model_dir: &Path,
    process_ids: &HashSet<Rc<str>>,
    year_range: &RangeInclusive<u32>,
) -> Result<HashMap<Rc<str>, ProcessParameter>> {
    let file_path = model_dir.join(PROCESS_PARAMETERS_FILE_NAME);
    let iter = read_csv::<ProcessParameterRaw>(&file_path)?;
    read_process_parameters_from_iter(iter, process_ids, year_range)
        .with_context(|| input_err_msg(&file_path))
}

/// Read process Primary Activity Commodities (PACs) from an iterator.
///
/// # Arguments
///
/// * `iter` - An iterator of `ProcessPAC`s
/// * `process_ids` - All possible process IDs
/// * `commodities` - Commodities for the model
///
/// # Returns
///
/// A `HashMap` with process IDs as keys and `Vec`s of commodities as values or an error.
fn read_process_pacs_from_iter<I>(
    iter: I,
    process_ids: &HashSet<Rc<str>>,
    commodities: &HashMap<Rc<str>, Rc<Commodity>>,
) -> Result<HashMap<Rc<str>, Vec<Rc<Commodity>>>>
where
    I: Iterator<Item = ProcessPAC>,
{
    // Keep track of previous PACs so we can check for duplicates
    let mut pacs = HashSet::new();

    iter.map(|pac| {
        let process_id = process_ids.get_id(&pac.process_id)?;
        let commodity = commodities.get(pac.commodity_id.as_str());

        match commodity {
            None => bail!("{} is not a valid commodity ID", &pac.commodity_id),
            Some(commodity) => {
                ensure!(pacs.insert(pac), "Duplicate PACs found");

                Ok((process_id, Rc::clone(commodity)))
            }
        }
    })
    .process_results(|iter| iter.into_group_map())
}

/// Read process Primary Activity Commodities (PACs) from the specified model directory.
///
/// # Arguments
///
/// * `model_dir` - Folder containing model configuration files
/// * `process_ids` - All possible process IDs
/// * `commodities` - Commodities for the model
fn read_process_pacs(
    model_dir: &Path,
    process_ids: &HashSet<Rc<str>>,
    commodities: &HashMap<Rc<str>, Rc<Commodity>>,
) -> Result<HashMap<Rc<str>, Vec<Rc<Commodity>>>> {
    let file_path = model_dir.join(PROCESS_PACS_FILE_NAME);
    let process_pacs_csv = read_csv(&file_path)?;
    read_process_pacs_from_iter(process_pacs_csv, process_ids, commodities)
        .with_context(|| input_err_msg(&file_path))
}

/// Read process information from the specified CSV files.
///
/// # Arguments
///
/// * `model_dir` - Folder containing model configuration files
/// * `commodities` - Commodities for the model
/// * `region_ids` - All possible region IDs
/// * `time_slice_info` - Information about seasons and times of day
/// * `year_range` - The possible range of milestone years
///
/// # Returns
///
/// This function returns a map of processes, with the IDs as keys.
pub fn read_processes(
    model_dir: &Path,
    commodities: &HashMap<Rc<str>, Rc<Commodity>>,
    region_ids: &HashSet<Rc<str>>,
    time_slice_info: &TimeSliceInfo,
    year_range: &RangeInclusive<u32>,
) -> Result<HashMap<Rc<str>, Rc<Process>>> {
    let file_path = model_dir.join(PROCESSES_FILE_NAME);
    let mut descriptions = read_csv_id_file::<ProcessDescription>(&file_path)?;
    let process_ids = HashSet::from_iter(descriptions.keys().cloned());

    let mut availabilities = read_process_availabilities(model_dir, &process_ids, time_slice_info)?;
    let file_path = model_dir.join(PROCESS_FLOWS_FILE_NAME);
    let mut flows = read_csv_grouped_by_id(&file_path, &process_ids)?;
    let mut pacs = read_process_pacs(model_dir, &process_ids, commodities)?;
    let mut parameters = read_process_parameters(model_dir, &process_ids, year_range)?;
    let file_path = model_dir.join(PROCESS_REGIONS_FILE_NAME);
    let mut regions =
        read_regions_for_entity::<ProcessRegion>(&file_path, &process_ids, region_ids)?;

    Ok(process_ids
        .into_iter()
        .map(|id| {
            // We know entry is present
            let desc = descriptions.remove(&id).unwrap();

            // We've already checked that these exist for each process
            let parameter = parameters.remove(&id).unwrap();
            let regions = regions.remove(&id).unwrap();

            let process = Process {
                id: desc.id,
                description: desc.description,
                availabilities: availabilities.remove(&id).unwrap_or_default(),
                flows: flows.remove(&id).unwrap_or_default(),
                pacs: pacs.remove(&id).unwrap_or_default(),
                parameter,
                regions,
            };

            (id, process.into())
        })
        .collect())
}

#[cfg(test)]
mod tests {
    use crate::commodity::{CommodityCostMap, CommodityType};
    use crate::demand::DemandMap;
    use crate::time_slice::TimeSliceLevel;

    use super::*;

    fn create_param_raw(
        start_year: Option<u32>,
        end_year: Option<u32>,
        lifetime: u32,
        discount_rate: Option<f64>,
        cap2act: Option<f64>,
    ) -> ProcessParameterRaw {
        ProcessParameterRaw {
            process_id: "id".to_string(),
            start_year,
            end_year,
            capital_cost: 0.0,
            fixed_operating_cost: 0.0,
            variable_operating_cost: 0.0,
            lifetime,
            discount_rate,
            cap2act,
        }
    }

    fn create_param(
        years: RangeInclusive<u32>,
        discount_rate: f64,
        cap2act: f64,
    ) -> ProcessParameter {
        ProcessParameter {
            process_id: "id".to_string(),
            years,
            capital_cost: 0.0,
            fixed_operating_cost: 0.0,
            variable_operating_cost: 0.0,
            lifetime: 1,
            discount_rate,
            cap2act,
        }
    }

    #[test]
    fn test_param_raw_into_param_ok() {
        let year_range = 2000..=2100;

        // No missing values
        let raw = create_param_raw(Some(2010), Some(2020), 1, Some(1.0), Some(0.0));
        assert_eq!(
            raw.into_parameter(&year_range).unwrap(),
            create_param(2010..=2020, 1.0, 0.0)
        );

        // Missing years
        let raw = create_param_raw(None, None, 1, Some(1.0), Some(0.0));
        assert_eq!(
            raw.into_parameter(&year_range).unwrap(),
            create_param(2000..=2100, 1.0, 0.0)
        );

        // Missing discount_rate
        let raw = create_param_raw(Some(2010), Some(2020), 1, None, Some(0.0));
        assert_eq!(
            raw.into_parameter(&year_range).unwrap(),
            create_param(2010..=2020, 0.0, 0.0)
        );

        // Missing cap2act
        let raw = create_param_raw(Some(2010), Some(2020), 1, Some(1.0), None);
        assert_eq!(
            raw.into_parameter(&year_range).unwrap(),
            create_param(2010..=2020, 1.0, 1.0)
        );
    }

    #[test]
    fn test_param_raw_into_param_good_years() {
        let year_range = 2000..=2100;

        // Normal case
        assert!(
            create_param_raw(Some(2000), Some(2100), 1, Some(1.0), Some(0.0))
                .into_parameter(&year_range)
                .is_ok()
        );

        // start_year out of range - this is permitted
        assert!(
            create_param_raw(Some(1999), Some(2100), 1, Some(1.0), Some(0.0))
                .into_parameter(&year_range)
                .is_ok()
        );

        // end_year out of range - this is permitted
        assert!(
            create_param_raw(Some(2000), Some(2101), 1, Some(1.0), Some(0.0))
                .into_parameter(&year_range)
                .is_ok()
        );
    }

    #[test]
    #[should_panic]
    fn test_param_raw_into_param_bad_years() {
        let year_range = 2000..=2100;

        // start_year after end_year
        assert!(
            create_param_raw(Some(2001), Some(2000), 1, Some(1.0), Some(0.0))
                .into_parameter(&year_range)
                .is_ok()
        );
    }

    #[test]
    fn test_param_raw_validate_bad_lifetime() {
        // lifetime = 0
        assert!(
            create_param_raw(Some(2000), Some(2100), 0, Some(1.0), Some(0.0))
                .validate()
                .is_err()
        );
    }

    #[test]
    fn test_param_raw_validate_bad_discount_rate() {
        // discount rate = -1
        assert!(
            create_param_raw(Some(2000), Some(2100), 0, Some(-1.0), Some(0.0))
                .validate()
                .is_err()
        );
    }

    #[test]
    fn test_param_raw_validate_bad_capt2act() {
        // capt2act = -1
        assert!(
            create_param_raw(Some(2000), Some(2100), 0, Some(1.0), Some(-1.0))
                .validate()
                .is_err()
        );
    }

    #[test]
    fn test_read_process_parameters_from_iter_good() {
        let year_range = 2000..=2100;
        let process_ids = ["A".into(), "B".into()].into_iter().collect();

        let params_raw = [
            ProcessParameterRaw {
                process_id: "A".into(),
                start_year: Some(2010),
                end_year: Some(2020),
                capital_cost: 1.0,
                fixed_operating_cost: 1.0,
                variable_operating_cost: 1.0,
                lifetime: 10,
                discount_rate: Some(1.0),
                cap2act: Some(1.0),
            },
            ProcessParameterRaw {
                process_id: "B".into(),
                start_year: Some(2015),
                end_year: Some(2020),
                capital_cost: 1.0,
                fixed_operating_cost: 1.0,
                variable_operating_cost: 1.0,
                lifetime: 10,
                discount_rate: Some(1.0),
                cap2act: Some(1.0),
            },
        ];

        let expected: HashMap<Rc<str>, _> = [
            (
                "A".into(),
                ProcessParameter {
                    process_id: "A".into(),
                    years: 2010..=2020,
                    capital_cost: 1.0,
                    fixed_operating_cost: 1.0,
                    variable_operating_cost: 1.0,
                    lifetime: 10,
                    discount_rate: 1.0,
                    cap2act: 1.0,
                },
            ),
            (
                "B".into(),
                ProcessParameter {
                    process_id: "B".into(),
                    years: 2015..=2020,
                    capital_cost: 1.0,
                    fixed_operating_cost: 1.0,
                    variable_operating_cost: 1.0,
                    lifetime: 10,
                    discount_rate: 1.0,
                    cap2act: 1.0,
                },
            ),
        ]
        .into_iter()
        .collect();
        let actual =
            read_process_parameters_from_iter(params_raw.into_iter(), &process_ids, &year_range)
                .unwrap();
        assert_eq!(expected, actual);
    }

    #[test]
    fn test_read_process_parameters_from_iter_bad_multiple_params() {
        let year_range = 2000..=2100;
        let process_ids = ["A".into(), "B".into()].into_iter().collect();

        let params_raw = [
            ProcessParameterRaw {
                process_id: "A".into(),
                start_year: Some(2010),
                end_year: Some(2020),
                capital_cost: 1.0,
                fixed_operating_cost: 1.0,
                variable_operating_cost: 1.0,
                lifetime: 10,
                discount_rate: Some(1.0),
                cap2act: Some(1.0),
            },
            ProcessParameterRaw {
                process_id: "B".into(),
                start_year: Some(2015),
                end_year: Some(2020),
                capital_cost: 1.0,
                fixed_operating_cost: 1.0,
                variable_operating_cost: 1.0,
                lifetime: 10,
                discount_rate: Some(1.0),
                cap2act: Some(1.0),
            },
            ProcessParameterRaw {
                process_id: "A".into(),
                start_year: Some(2015),
                end_year: Some(2020),
                capital_cost: 1.0,
                fixed_operating_cost: 1.0,
                variable_operating_cost: 1.0,
                lifetime: 10,
                discount_rate: Some(1.0),
                cap2act: Some(1.0),
            },
        ];

        assert!(read_process_parameters_from_iter(
            params_raw.into_iter(),
            &process_ids,
            &year_range
        )
        .is_err());
    }

    #[test]
    fn test_read_process_parameters_from_iter_bad_process_missing_param() {
        let year_range = 2000..=2100;
        let process_ids = ["A".into(), "B".into()].into_iter().collect();

        let params_raw = [ProcessParameterRaw {
            process_id: "A".into(),
            start_year: Some(2010),
            end_year: Some(2020),
            capital_cost: 1.0,
            fixed_operating_cost: 1.0,
            variable_operating_cost: 1.0,
            lifetime: 10,
            discount_rate: Some(1.0),
            cap2act: Some(1.0),
        }];

        assert!(read_process_parameters_from_iter(
            params_raw.into_iter(),
            &process_ids,
            &year_range
        )
        .is_err());
    }

    #[test]
    fn test_read_process_pacs_from_iter() {
        let process_ids = ["id1".into(), "id2".into()].into_iter().collect();
        let commodities = ["commodity1", "commodity2"]
            .into_iter()
            .map(|id| {
                let commodity = Commodity {
                    id: id.into(),
                    description: "Some description".into(),
                    kind: CommodityType::InputCommodity,
                    time_slice_level: TimeSliceLevel::Annual,
                    costs: CommodityCostMap::new(),
                    demand: DemandMap::new(),
                };

                (Rc::clone(&commodity.id), commodity.into())
            })
            .collect();

        // duplicate PAC
        let pac = ProcessPAC {
            process_id: "id1".into(),
            commodity_id: "commodity1".into(),
        };
        let pacs = [pac.clone(), pac];
        assert!(read_process_pacs_from_iter(pacs.into_iter(), &process_ids, &commodities).is_err());

        // invalid commodity ID
        let bad_pac = ProcessPAC {
            process_id: "id1".into(),
            commodity_id: "other_commodity".into(),
        };
        assert!(
            read_process_pacs_from_iter([bad_pac].into_iter(), &process_ids, &commodities).is_err()
        );

        let pacs = [
            ProcessPAC {
                process_id: "id1".into(),
                commodity_id: "commodity1".into(),
            },
            ProcessPAC {
                process_id: "id1".into(),
                commodity_id: "commodity2".into(),
            },
            ProcessPAC {
                process_id: "id2".into(),
                commodity_id: "commodity1".into(),
            },
        ];
        let expected = [
            (
                "id1".into(),
                [
                    commodities.get("commodity1").unwrap(),
                    commodities.get("commodity2").unwrap(),
                ]
                .into_iter()
                .cloned()
                .collect(),
            ),
            (
                "id2".into(),
                [commodities.get("commodity1").unwrap()]
                    .into_iter()
                    .cloned()
                    .collect(),
            ),
        ]
        .into_iter()
        .collect();
        assert!(
            read_process_pacs_from_iter(pacs.into_iter(), &process_ids, &commodities).unwrap()
                == expected
        );
    }
=======
>>>>>>> 859f9c37
}<|MERGE_RESOLUTION|>--- conflicted
+++ resolved
@@ -76,594 +76,4 @@
     pub lifetime: u32,
     pub discount_rate: f64,
     pub cap2act: f64,
-<<<<<<< HEAD
-}
-define_process_id_getter! {ProcessParameter}
-
-#[derive(PartialEq, Debug, Deserialize)]
-struct ProcessRegion {
-    process_id: String,
-    region_id: String,
-}
-define_process_id_getter! {ProcessRegion}
-define_region_id_getter! {ProcessRegion}
-
-#[derive(PartialEq, Debug, Deserialize)]
-struct ProcessDescription {
-    id: Rc<str>,
-    description: String,
-}
-define_id_getter! {ProcessDescription}
-
-#[derive(PartialEq, Debug)]
-pub struct Process {
-    pub id: Rc<str>,
-    pub description: String,
-    pub availabilities: Vec<ProcessAvailability>,
-    pub flows: Vec<ProcessFlow>,
-    pub pacs: Vec<Rc<Commodity>>,
-    pub parameter: ProcessParameter,
-    pub regions: RegionSelection,
-}
-define_id_getter! {Process}
-
-fn read_process_availabilities_from_iter<I>(
-    iter: I,
-    process_ids: &HashSet<Rc<str>>,
-    time_slice_info: &TimeSliceInfo,
-) -> Result<HashMap<Rc<str>, Vec<ProcessAvailability>>>
-where
-    I: Iterator<Item = ProcessAvailabilityRaw>,
-{
-    let availabilities = iter
-        .map(|record| -> Result<_> {
-            let time_slice = time_slice_info.get_selection(&record.time_slice)?;
-
-            Ok(ProcessAvailability {
-                process_id: record.process_id,
-                limit_type: record.limit_type,
-                time_slice,
-                value: record.value,
-            })
-        })
-        .process_results(|iter| iter.into_id_map(process_ids))??;
-
-    ensure!(
-        availabilities.len() >= process_ids.len(),
-        "Every process must have at least one availability period"
-    );
-
-    Ok(availabilities)
-}
-
-/// Read the availability of each process over time slices
-fn read_process_availabilities(
-    model_dir: &Path,
-    process_ids: &HashSet<Rc<str>>,
-    time_slice_info: &TimeSliceInfo,
-) -> Result<HashMap<Rc<str>, Vec<ProcessAvailability>>> {
-    let file_path = model_dir.join(PROCESS_AVAILABILITIES_FILE_NAME);
-    let process_availabilities_csv = read_csv(&file_path)?;
-    read_process_availabilities_from_iter(process_availabilities_csv, process_ids, time_slice_info)
-        .with_context(|| input_err_msg(&file_path))
-}
-
-fn read_process_parameters_from_iter<I>(
-    iter: I,
-    process_ids: &HashSet<Rc<str>>,
-    year_range: &RangeInclusive<u32>,
-) -> Result<HashMap<Rc<str>, ProcessParameter>>
-where
-    I: Iterator<Item = ProcessParameterRaw>,
-{
-    let mut params = HashMap::new();
-    for param in iter {
-        let param = param.into_parameter(year_range)?;
-        let id = process_ids.get_id(&param.process_id)?;
-
-        ensure!(
-            params.insert(Rc::clone(&id), param).is_none(),
-            "More than one parameter provided for process {id}"
-        );
-    }
-
-    ensure!(
-        params.len() == process_ids.len(),
-        "Each process must have an associated parameter"
-    );
-
-    Ok(params)
-}
-
-/// Read process parameters from the specified CSV file
-fn read_process_parameters(
-    model_dir: &Path,
-    process_ids: &HashSet<Rc<str>>,
-    year_range: &RangeInclusive<u32>,
-) -> Result<HashMap<Rc<str>, ProcessParameter>> {
-    let file_path = model_dir.join(PROCESS_PARAMETERS_FILE_NAME);
-    let iter = read_csv::<ProcessParameterRaw>(&file_path)?;
-    read_process_parameters_from_iter(iter, process_ids, year_range)
-        .with_context(|| input_err_msg(&file_path))
-}
-
-/// Read process Primary Activity Commodities (PACs) from an iterator.
-///
-/// # Arguments
-///
-/// * `iter` - An iterator of `ProcessPAC`s
-/// * `process_ids` - All possible process IDs
-/// * `commodities` - Commodities for the model
-///
-/// # Returns
-///
-/// A `HashMap` with process IDs as keys and `Vec`s of commodities as values or an error.
-fn read_process_pacs_from_iter<I>(
-    iter: I,
-    process_ids: &HashSet<Rc<str>>,
-    commodities: &HashMap<Rc<str>, Rc<Commodity>>,
-) -> Result<HashMap<Rc<str>, Vec<Rc<Commodity>>>>
-where
-    I: Iterator<Item = ProcessPAC>,
-{
-    // Keep track of previous PACs so we can check for duplicates
-    let mut pacs = HashSet::new();
-
-    iter.map(|pac| {
-        let process_id = process_ids.get_id(&pac.process_id)?;
-        let commodity = commodities.get(pac.commodity_id.as_str());
-
-        match commodity {
-            None => bail!("{} is not a valid commodity ID", &pac.commodity_id),
-            Some(commodity) => {
-                ensure!(pacs.insert(pac), "Duplicate PACs found");
-
-                Ok((process_id, Rc::clone(commodity)))
-            }
-        }
-    })
-    .process_results(|iter| iter.into_group_map())
-}
-
-/// Read process Primary Activity Commodities (PACs) from the specified model directory.
-///
-/// # Arguments
-///
-/// * `model_dir` - Folder containing model configuration files
-/// * `process_ids` - All possible process IDs
-/// * `commodities` - Commodities for the model
-fn read_process_pacs(
-    model_dir: &Path,
-    process_ids: &HashSet<Rc<str>>,
-    commodities: &HashMap<Rc<str>, Rc<Commodity>>,
-) -> Result<HashMap<Rc<str>, Vec<Rc<Commodity>>>> {
-    let file_path = model_dir.join(PROCESS_PACS_FILE_NAME);
-    let process_pacs_csv = read_csv(&file_path)?;
-    read_process_pacs_from_iter(process_pacs_csv, process_ids, commodities)
-        .with_context(|| input_err_msg(&file_path))
-}
-
-/// Read process information from the specified CSV files.
-///
-/// # Arguments
-///
-/// * `model_dir` - Folder containing model configuration files
-/// * `commodities` - Commodities for the model
-/// * `region_ids` - All possible region IDs
-/// * `time_slice_info` - Information about seasons and times of day
-/// * `year_range` - The possible range of milestone years
-///
-/// # Returns
-///
-/// This function returns a map of processes, with the IDs as keys.
-pub fn read_processes(
-    model_dir: &Path,
-    commodities: &HashMap<Rc<str>, Rc<Commodity>>,
-    region_ids: &HashSet<Rc<str>>,
-    time_slice_info: &TimeSliceInfo,
-    year_range: &RangeInclusive<u32>,
-) -> Result<HashMap<Rc<str>, Rc<Process>>> {
-    let file_path = model_dir.join(PROCESSES_FILE_NAME);
-    let mut descriptions = read_csv_id_file::<ProcessDescription>(&file_path)?;
-    let process_ids = HashSet::from_iter(descriptions.keys().cloned());
-
-    let mut availabilities = read_process_availabilities(model_dir, &process_ids, time_slice_info)?;
-    let file_path = model_dir.join(PROCESS_FLOWS_FILE_NAME);
-    let mut flows = read_csv_grouped_by_id(&file_path, &process_ids)?;
-    let mut pacs = read_process_pacs(model_dir, &process_ids, commodities)?;
-    let mut parameters = read_process_parameters(model_dir, &process_ids, year_range)?;
-    let file_path = model_dir.join(PROCESS_REGIONS_FILE_NAME);
-    let mut regions =
-        read_regions_for_entity::<ProcessRegion>(&file_path, &process_ids, region_ids)?;
-
-    Ok(process_ids
-        .into_iter()
-        .map(|id| {
-            // We know entry is present
-            let desc = descriptions.remove(&id).unwrap();
-
-            // We've already checked that these exist for each process
-            let parameter = parameters.remove(&id).unwrap();
-            let regions = regions.remove(&id).unwrap();
-
-            let process = Process {
-                id: desc.id,
-                description: desc.description,
-                availabilities: availabilities.remove(&id).unwrap_or_default(),
-                flows: flows.remove(&id).unwrap_or_default(),
-                pacs: pacs.remove(&id).unwrap_or_default(),
-                parameter,
-                regions,
-            };
-
-            (id, process.into())
-        })
-        .collect())
-}
-
-#[cfg(test)]
-mod tests {
-    use crate::commodity::{CommodityCostMap, CommodityType};
-    use crate::demand::DemandMap;
-    use crate::time_slice::TimeSliceLevel;
-
-    use super::*;
-
-    fn create_param_raw(
-        start_year: Option<u32>,
-        end_year: Option<u32>,
-        lifetime: u32,
-        discount_rate: Option<f64>,
-        cap2act: Option<f64>,
-    ) -> ProcessParameterRaw {
-        ProcessParameterRaw {
-            process_id: "id".to_string(),
-            start_year,
-            end_year,
-            capital_cost: 0.0,
-            fixed_operating_cost: 0.0,
-            variable_operating_cost: 0.0,
-            lifetime,
-            discount_rate,
-            cap2act,
-        }
-    }
-
-    fn create_param(
-        years: RangeInclusive<u32>,
-        discount_rate: f64,
-        cap2act: f64,
-    ) -> ProcessParameter {
-        ProcessParameter {
-            process_id: "id".to_string(),
-            years,
-            capital_cost: 0.0,
-            fixed_operating_cost: 0.0,
-            variable_operating_cost: 0.0,
-            lifetime: 1,
-            discount_rate,
-            cap2act,
-        }
-    }
-
-    #[test]
-    fn test_param_raw_into_param_ok() {
-        let year_range = 2000..=2100;
-
-        // No missing values
-        let raw = create_param_raw(Some(2010), Some(2020), 1, Some(1.0), Some(0.0));
-        assert_eq!(
-            raw.into_parameter(&year_range).unwrap(),
-            create_param(2010..=2020, 1.0, 0.0)
-        );
-
-        // Missing years
-        let raw = create_param_raw(None, None, 1, Some(1.0), Some(0.0));
-        assert_eq!(
-            raw.into_parameter(&year_range).unwrap(),
-            create_param(2000..=2100, 1.0, 0.0)
-        );
-
-        // Missing discount_rate
-        let raw = create_param_raw(Some(2010), Some(2020), 1, None, Some(0.0));
-        assert_eq!(
-            raw.into_parameter(&year_range).unwrap(),
-            create_param(2010..=2020, 0.0, 0.0)
-        );
-
-        // Missing cap2act
-        let raw = create_param_raw(Some(2010), Some(2020), 1, Some(1.0), None);
-        assert_eq!(
-            raw.into_parameter(&year_range).unwrap(),
-            create_param(2010..=2020, 1.0, 1.0)
-        );
-    }
-
-    #[test]
-    fn test_param_raw_into_param_good_years() {
-        let year_range = 2000..=2100;
-
-        // Normal case
-        assert!(
-            create_param_raw(Some(2000), Some(2100), 1, Some(1.0), Some(0.0))
-                .into_parameter(&year_range)
-                .is_ok()
-        );
-
-        // start_year out of range - this is permitted
-        assert!(
-            create_param_raw(Some(1999), Some(2100), 1, Some(1.0), Some(0.0))
-                .into_parameter(&year_range)
-                .is_ok()
-        );
-
-        // end_year out of range - this is permitted
-        assert!(
-            create_param_raw(Some(2000), Some(2101), 1, Some(1.0), Some(0.0))
-                .into_parameter(&year_range)
-                .is_ok()
-        );
-    }
-
-    #[test]
-    #[should_panic]
-    fn test_param_raw_into_param_bad_years() {
-        let year_range = 2000..=2100;
-
-        // start_year after end_year
-        assert!(
-            create_param_raw(Some(2001), Some(2000), 1, Some(1.0), Some(0.0))
-                .into_parameter(&year_range)
-                .is_ok()
-        );
-    }
-
-    #[test]
-    fn test_param_raw_validate_bad_lifetime() {
-        // lifetime = 0
-        assert!(
-            create_param_raw(Some(2000), Some(2100), 0, Some(1.0), Some(0.0))
-                .validate()
-                .is_err()
-        );
-    }
-
-    #[test]
-    fn test_param_raw_validate_bad_discount_rate() {
-        // discount rate = -1
-        assert!(
-            create_param_raw(Some(2000), Some(2100), 0, Some(-1.0), Some(0.0))
-                .validate()
-                .is_err()
-        );
-    }
-
-    #[test]
-    fn test_param_raw_validate_bad_capt2act() {
-        // capt2act = -1
-        assert!(
-            create_param_raw(Some(2000), Some(2100), 0, Some(1.0), Some(-1.0))
-                .validate()
-                .is_err()
-        );
-    }
-
-    #[test]
-    fn test_read_process_parameters_from_iter_good() {
-        let year_range = 2000..=2100;
-        let process_ids = ["A".into(), "B".into()].into_iter().collect();
-
-        let params_raw = [
-            ProcessParameterRaw {
-                process_id: "A".into(),
-                start_year: Some(2010),
-                end_year: Some(2020),
-                capital_cost: 1.0,
-                fixed_operating_cost: 1.0,
-                variable_operating_cost: 1.0,
-                lifetime: 10,
-                discount_rate: Some(1.0),
-                cap2act: Some(1.0),
-            },
-            ProcessParameterRaw {
-                process_id: "B".into(),
-                start_year: Some(2015),
-                end_year: Some(2020),
-                capital_cost: 1.0,
-                fixed_operating_cost: 1.0,
-                variable_operating_cost: 1.0,
-                lifetime: 10,
-                discount_rate: Some(1.0),
-                cap2act: Some(1.0),
-            },
-        ];
-
-        let expected: HashMap<Rc<str>, _> = [
-            (
-                "A".into(),
-                ProcessParameter {
-                    process_id: "A".into(),
-                    years: 2010..=2020,
-                    capital_cost: 1.0,
-                    fixed_operating_cost: 1.0,
-                    variable_operating_cost: 1.0,
-                    lifetime: 10,
-                    discount_rate: 1.0,
-                    cap2act: 1.0,
-                },
-            ),
-            (
-                "B".into(),
-                ProcessParameter {
-                    process_id: "B".into(),
-                    years: 2015..=2020,
-                    capital_cost: 1.0,
-                    fixed_operating_cost: 1.0,
-                    variable_operating_cost: 1.0,
-                    lifetime: 10,
-                    discount_rate: 1.0,
-                    cap2act: 1.0,
-                },
-            ),
-        ]
-        .into_iter()
-        .collect();
-        let actual =
-            read_process_parameters_from_iter(params_raw.into_iter(), &process_ids, &year_range)
-                .unwrap();
-        assert_eq!(expected, actual);
-    }
-
-    #[test]
-    fn test_read_process_parameters_from_iter_bad_multiple_params() {
-        let year_range = 2000..=2100;
-        let process_ids = ["A".into(), "B".into()].into_iter().collect();
-
-        let params_raw = [
-            ProcessParameterRaw {
-                process_id: "A".into(),
-                start_year: Some(2010),
-                end_year: Some(2020),
-                capital_cost: 1.0,
-                fixed_operating_cost: 1.0,
-                variable_operating_cost: 1.0,
-                lifetime: 10,
-                discount_rate: Some(1.0),
-                cap2act: Some(1.0),
-            },
-            ProcessParameterRaw {
-                process_id: "B".into(),
-                start_year: Some(2015),
-                end_year: Some(2020),
-                capital_cost: 1.0,
-                fixed_operating_cost: 1.0,
-                variable_operating_cost: 1.0,
-                lifetime: 10,
-                discount_rate: Some(1.0),
-                cap2act: Some(1.0),
-            },
-            ProcessParameterRaw {
-                process_id: "A".into(),
-                start_year: Some(2015),
-                end_year: Some(2020),
-                capital_cost: 1.0,
-                fixed_operating_cost: 1.0,
-                variable_operating_cost: 1.0,
-                lifetime: 10,
-                discount_rate: Some(1.0),
-                cap2act: Some(1.0),
-            },
-        ];
-
-        assert!(read_process_parameters_from_iter(
-            params_raw.into_iter(),
-            &process_ids,
-            &year_range
-        )
-        .is_err());
-    }
-
-    #[test]
-    fn test_read_process_parameters_from_iter_bad_process_missing_param() {
-        let year_range = 2000..=2100;
-        let process_ids = ["A".into(), "B".into()].into_iter().collect();
-
-        let params_raw = [ProcessParameterRaw {
-            process_id: "A".into(),
-            start_year: Some(2010),
-            end_year: Some(2020),
-            capital_cost: 1.0,
-            fixed_operating_cost: 1.0,
-            variable_operating_cost: 1.0,
-            lifetime: 10,
-            discount_rate: Some(1.0),
-            cap2act: Some(1.0),
-        }];
-
-        assert!(read_process_parameters_from_iter(
-            params_raw.into_iter(),
-            &process_ids,
-            &year_range
-        )
-        .is_err());
-    }
-
-    #[test]
-    fn test_read_process_pacs_from_iter() {
-        let process_ids = ["id1".into(), "id2".into()].into_iter().collect();
-        let commodities = ["commodity1", "commodity2"]
-            .into_iter()
-            .map(|id| {
-                let commodity = Commodity {
-                    id: id.into(),
-                    description: "Some description".into(),
-                    kind: CommodityType::InputCommodity,
-                    time_slice_level: TimeSliceLevel::Annual,
-                    costs: CommodityCostMap::new(),
-                    demand: DemandMap::new(),
-                };
-
-                (Rc::clone(&commodity.id), commodity.into())
-            })
-            .collect();
-
-        // duplicate PAC
-        let pac = ProcessPAC {
-            process_id: "id1".into(),
-            commodity_id: "commodity1".into(),
-        };
-        let pacs = [pac.clone(), pac];
-        assert!(read_process_pacs_from_iter(pacs.into_iter(), &process_ids, &commodities).is_err());
-
-        // invalid commodity ID
-        let bad_pac = ProcessPAC {
-            process_id: "id1".into(),
-            commodity_id: "other_commodity".into(),
-        };
-        assert!(
-            read_process_pacs_from_iter([bad_pac].into_iter(), &process_ids, &commodities).is_err()
-        );
-
-        let pacs = [
-            ProcessPAC {
-                process_id: "id1".into(),
-                commodity_id: "commodity1".into(),
-            },
-            ProcessPAC {
-                process_id: "id1".into(),
-                commodity_id: "commodity2".into(),
-            },
-            ProcessPAC {
-                process_id: "id2".into(),
-                commodity_id: "commodity1".into(),
-            },
-        ];
-        let expected = [
-            (
-                "id1".into(),
-                [
-                    commodities.get("commodity1").unwrap(),
-                    commodities.get("commodity2").unwrap(),
-                ]
-                .into_iter()
-                .cloned()
-                .collect(),
-            ),
-            (
-                "id2".into(),
-                [commodities.get("commodity1").unwrap()]
-                    .into_iter()
-                    .cloned()
-                    .collect(),
-            ),
-        ]
-        .into_iter()
-        .collect();
-        assert!(
-            read_process_pacs_from_iter(pacs.into_iter(), &process_ids, &commodities).unwrap()
-                == expected
-        );
-    }
-=======
->>>>>>> 859f9c37
 }