#![allow(missing_docs)]
use crate::commodity::Commodity;
use crate::input::*;
use crate::region::*;
use crate::time_slice::{TimeSliceInfo, TimeSliceSelection};
use ::log::warn;
use anyhow::{ensure, Context, Result};
use itertools::Itertools;
use serde::{Deserialize, Deserializer};
use serde_string_enum::{DeserializeLabeledStringEnum, SerializeLabeledStringEnum};
use std::collections::{HashMap, HashSet};
use std::ops::RangeInclusive;
use std::path::Path;
use std::rc::Rc;

const PROCESSES_FILE_NAME: &str = "processes.csv";
const PROCESS_AVAILABILITIES_FILE_NAME: &str = "process_availabilities.csv";
const PROCESS_FLOWS_FILE_NAME: &str = "process_flows.csv";
const PROCESS_PACS_FILE_NAME: &str = "process_pacs.csv";
const PROCESS_PARAMETERS_FILE_NAME: &str = "process_parameters.csv";
const PROCESS_REGIONS_FILE_NAME: &str = "process_regions.csv";

macro_rules! define_process_id_getter {
    ($t:ty) => {
        impl HasID for $t {
            fn get_id(&self) -> &str {
                &self.process_id
            }
        }
    };
}

/// Represents a row of the process availabilities CSV file
#[derive(PartialEq, Debug, Deserialize)]
struct ProcessAvailabilityRaw {
    process_id: String,
    limit_type: LimitType,
    time_slice: String,
    #[serde(deserialize_with = "deserialise_proportion_nonzero")]
    value: f64,
}

/// The availabilities for a process over time slices
#[derive(PartialEq, Debug)]
pub struct ProcessAvailability {
    /// Unique identifier for the process (typically uses a structured naming convention).
    process_id: String,
    /// The limit type – lower bound, upper bound or equality.
    pub limit_type: LimitType,
    /// The time slice to which the availability applies.
    pub time_slice: TimeSliceSelection,
    /// The availability value, between 0 and 1 inclusive.
    pub value: f64,
}
define_process_id_getter! {ProcessAvailability}

#[derive(
    PartialEq, Default, Debug, Clone, SerializeLabeledStringEnum, DeserializeLabeledStringEnum,
)]
pub enum FlowType {
    #[default]
    #[string = "fixed"]
    /// The input to output flow ratio is fixed.
    Fixed,
    #[string = "flexible"]
    /// The flow ratio can vary, subject to overall flow of a specified group of commodities whose input/output ratio must be as per user input data.
    Flexible,
}

<<<<<<< HEAD
#[derive(PartialEq, Debug, Deserialize)]
struct ProcessFlowRaw {
    process_id: String,
    commodity_id: String,
    flow: f64,
    #[serde(default)]
    flow_type: FlowType,
    #[serde(deserialize_with = "deserialise_flow_cost")]
    flow_cost: f64,
}

define_process_id_getter! {ProcessFlowRaw}

#[derive(PartialEq, Debug, Deserialize)]
=======
#[derive(PartialEq, Debug, Deserialize, Clone)]
>>>>>>> 19b2cf3c
pub struct ProcessFlow {
    /// A unique identifier for the process (typically uses a structured naming convention).
    pub process_id: String,
    /// Identifies the commodity for the specified flow
    pub commodity: Rc<Commodity>,
    /// Commodity flow quantity relative to other commodity flows. +ve value indicates flow out, -ve value indicates flow in.
    pub flow: f64,
    /// Identifies if a flow is fixed or flexible.
    pub flow_type: FlowType,
    /// Cost per unit flow. For example, cost per unit of natural gas produced. Differs from var_opex because the user can apply it to any specified flow, whereas var_opex applies to pac flow.
    pub flow_cost: f64,
}

define_process_id_getter! {ProcessFlow}

/// Custom deserialiser for flow cost - treat empty fields as 0.0
fn deserialise_flow_cost<'de, D>(deserialiser: D) -> Result<f64, D::Error>
where
    D: Deserializer<'de>,
{
    let value: Option<f64> = Deserialize::deserialize(deserialiser)?;
    match value {
        None => Ok(0.0),
        Some(value) => Ok(value),
    }
}

/// Primary Activity Commodity
#[derive(PartialEq, Clone, Eq, Hash, Debug, Deserialize)]
struct ProcessPAC {
    process_id: String,
    commodity_id: String,
}
define_process_id_getter! {ProcessPAC}

#[derive(PartialEq, Debug, Deserialize)]
struct ProcessParameterRaw {
    pub process_id: String,
    pub start_year: Option<u32>,
    pub end_year: Option<u32>,
    pub capital_cost: f64,
    pub fixed_operating_cost: f64,
    pub variable_operating_cost: f64,
    pub lifetime: u32,
    pub discount_rate: Option<f64>,
    pub cap2act: Option<f64>,
}
define_process_id_getter! {ProcessParameterRaw}

impl ProcessParameterRaw {
    fn into_parameter(self, year_range: &RangeInclusive<u32>) -> Result<ProcessParameter> {
        let start_year = self.start_year.unwrap_or(*year_range.start());
        let end_year = self.end_year.unwrap_or(*year_range.end());

        // Check year range is valid
        ensure!(
            start_year <= end_year,
            "Error in parameter for process {}: start_year > end_year",
            self.process_id
        );

        self.validate()?;

        Ok(ProcessParameter {
            process_id: self.process_id,
            years: start_year..=end_year,
            capital_cost: self.capital_cost,
            fixed_operating_cost: self.fixed_operating_cost,
            variable_operating_cost: self.variable_operating_cost,
            lifetime: self.lifetime,
            discount_rate: self.discount_rate.unwrap_or(0.0),
            cap2act: self.cap2act.unwrap_or(1.0),
        })
    }
}

impl ProcessParameterRaw {
    /// Validates the `ProcessParameterRaw` instance.
    ///
    /// # Errors
    ///
    /// Returns an error if:
    /// - `lifetime` is 0.
    /// - `discount_rate` is present and less than 0.0.
    /// - `cap2act` is present and less than 0.0.
    ///
    /// # Warnings
    ///
    /// Logs a warning if:
    /// - `discount_rate` is present and greater than 1.0.
    ///
    /// # Returns
    ///
    /// Returns `Ok(())` if all validations pass.
    fn validate(&self) -> Result<()> {
        ensure!(
            self.lifetime > 0,
            "Error in parameter for process {}: Lifetime must be greater than 0",
            self.process_id
        );

        if let Some(dr) = self.discount_rate {
            ensure!(
                dr >= 0.0,
                "Error in parameter for process {}: Discount rate must be positive",
                self.process_id
            );

            if dr > 1.0 {
                warn!(
                    "Warning in parameter for process {}: Discount rate is greater than 1",
                    self.process_id
                );
            }
        }

        if let Some(c2a) = self.cap2act {
            ensure!(
                c2a >= 0.0,
                "Error in parameter for process {}: Cap2act must be positive",
                self.process_id
            );
        }

        Ok(())
    }
}

#[derive(PartialEq, Clone, Debug, Deserialize)]
pub struct ProcessParameter {
    pub process_id: String,
    pub years: RangeInclusive<u32>,
    pub capital_cost: f64,
    pub fixed_operating_cost: f64,
    pub variable_operating_cost: f64,
    pub lifetime: u32,
    pub discount_rate: f64,
    pub cap2act: f64,
}
define_process_id_getter! {ProcessParameter}

#[derive(PartialEq, Debug, Deserialize)]
struct ProcessRegion {
    process_id: String,
    region_id: String,
}
define_process_id_getter! {ProcessRegion}
define_region_id_getter! {ProcessRegion}

#[derive(PartialEq, Debug, Deserialize)]
struct ProcessDescription {
    id: Rc<str>,
    description: String,
}
define_id_getter! {ProcessDescription}

#[derive(PartialEq, Debug)]
pub struct Process {
    pub id: Rc<str>,
    pub description: String,
    pub availabilities: Vec<ProcessAvailability>,
    pub flows: Vec<ProcessFlow>,
    pub pacs: Vec<Rc<Commodity>>,
    pub parameter: ProcessParameter,
    pub regions: RegionSelection,
}
define_id_getter! {Process}

fn read_process_availabilities_from_iter<I>(
    iter: I,
    process_ids: &HashSet<Rc<str>>,
    time_slice_info: &TimeSliceInfo,
) -> Result<HashMap<Rc<str>, Vec<ProcessAvailability>>>
where
    I: Iterator<Item = ProcessAvailabilityRaw>,
{
    let availabilities = iter
        .map(|record| -> Result<_> {
            let time_slice = time_slice_info.get_selection(&record.time_slice)?;

            Ok(ProcessAvailability {
                process_id: record.process_id,
                limit_type: record.limit_type,
                time_slice,
                value: record.value,
            })
        })
        .process_results(|iter| iter.into_id_map(process_ids))??;

    ensure!(
        availabilities.len() >= process_ids.len(),
        "Every process must have at least one availability period"
    );

    Ok(availabilities)
}

/// Read the availability of each process over time slices
fn read_process_availabilities(
    model_dir: &Path,
    process_ids: &HashSet<Rc<str>>,
    time_slice_info: &TimeSliceInfo,
) -> Result<HashMap<Rc<str>, Vec<ProcessAvailability>>> {
    let file_path = model_dir.join(PROCESS_AVAILABILITIES_FILE_NAME);
    let process_availabilities_csv = read_csv(&file_path)?;
    read_process_availabilities_from_iter(process_availabilities_csv, process_ids, time_slice_info)
        .with_context(|| input_err_msg(&file_path))
}

fn read_process_flows_from_iter<I>(
    iter: I,
    process_ids: &HashSet<Rc<str>>,
    commodities: &HashMap<Rc<str>, Rc<Commodity>>,
) -> Result<HashMap<Rc<str>, Vec<ProcessFlow>>>
where
    I: Iterator<Item = ProcessFlowRaw>,
{
    iter.map(|flow_raw| -> Result<ProcessFlow> {
        let commodity = commodities
            .get(flow_raw.commodity_id.as_str())
            .with_context(|| format!("{} is not a valid commodity ID", &flow_raw.commodity_id))?;

        Ok(ProcessFlow {
            process_id: flow_raw.process_id,
            commodity: Rc::clone(commodity),
            flow: flow_raw.flow,
            flow_type: flow_raw.flow_type,
            flow_cost: flow_raw.flow_cost,
        })
    })
    .collect::<Result<Vec<_>>>()?
    .into_iter()
    .into_id_map(process_ids)
}

fn read_process_flows(
    model_dir: &Path,
    process_ids: &HashSet<Rc<str>>,
    commodities: &HashMap<Rc<str>, Rc<Commodity>>,
) -> Result<HashMap<Rc<str>, Vec<ProcessFlow>>> {
    let file_path = model_dir.join(PROCESS_FLOWS_FILE_NAME);
    let process_flow_csv = read_csv(&file_path)?;
    read_process_flows_from_iter(process_flow_csv, process_ids, commodities)
        .with_context(|| input_err_msg(&file_path))
}

fn read_process_parameters_from_iter<I>(
    iter: I,
    process_ids: &HashSet<Rc<str>>,
    year_range: &RangeInclusive<u32>,
) -> Result<HashMap<Rc<str>, ProcessParameter>>
where
    I: Iterator<Item = ProcessParameterRaw>,
{
    let mut params = HashMap::new();
    for param in iter {
        let param = param.into_parameter(year_range)?;
        let id = process_ids.get_id(&param.process_id)?;
        ensure!(
            params.insert(Rc::clone(&id), param).is_none(),
            "More than one parameter provided for process {id}"
        );
    }
    ensure!(
        params.len() == process_ids.len(),
        "Each process must have an associated parameter"
    );
    Ok(params)
}

/// Read process parameters from the specified CSV file
fn read_process_parameters(
    model_dir: &Path,
    process_ids: &HashSet<Rc<str>>,
    year_range: &RangeInclusive<u32>,
) -> Result<HashMap<Rc<str>, ProcessParameter>> {
    let file_path = model_dir.join(PROCESS_PARAMETERS_FILE_NAME);
    let iter = read_csv::<ProcessParameterRaw>(&file_path)?;
    read_process_parameters_from_iter(iter, process_ids, year_range)
        .with_context(|| input_err_msg(&file_path))
}

/// Read process Primary Activity Commodities (PACs) from an iterator.
///
/// # Arguments
///
/// * `iter` - An iterator of `ProcessPAC`s
/// * `process_ids` - All possible process IDs
/// * `commodities` - Commodities for the model
///
/// # Returns
///
/// A `HashMap` with process IDs as keys and `Vec`s of commodities as values or an error.
fn read_process_pacs_from_iter<I>(
    iter: I,
    process_ids: &HashSet<Rc<str>>,
    commodities: &HashMap<Rc<str>, Rc<Commodity>>,
    flows: &HashMap<Rc<str>, Vec<ProcessFlow>>,
) -> Result<HashMap<Rc<str>, Vec<Rc<Commodity>>>>
where
    I: Iterator<Item = ProcessPAC>,
{
    // Keep track of previous PACs so we can check for duplicates
    let mut existing_pacs = HashSet::new();

    // Build hashmap of process ID to PAC commodities
    let pacs = iter
        .map(|pac| {
            let process_id = process_ids.get_id(&pac.process_id)?;
            let commodity = commodities
                .get(pac.commodity_id.as_str())
                .with_context(|| format!("{} is not a valid commodity ID", &pac.commodity_id))?;

            // Check that commodity is valid and PAC is not a duplicate
            ensure!(existing_pacs.insert(pac), "Duplicate PACs found");
            Ok((process_id, Rc::clone(commodity)))
        })
        .process_results(|iter| iter.into_group_map())?;

    // Check that PACs for each process are either all inputs or all outputs
    validate_pac_flows(&pacs, flows)?;

    // Return result
    Ok(pacs)
}

/// Validate that the PACs for each process are either all inputs or all outputs.
///
/// # Arguments
///
/// * `pacs` - A map of process IDs to PAC commodities
/// * `flows` - A map of process IDs to process flows
///
/// # Returns
/// An `Ok(())` if the check is successful, or an error.
fn validate_pac_flows(
    pacs: &HashMap<Rc<str>, Vec<Rc<Commodity>>>,
    flows: &HashMap<Rc<str>, Vec<ProcessFlow>>,
) -> Result<()> {
    for (process_id, pacs) in pacs.iter() {
        // Get the flows for the process (unwrap is safe as every process has associated flows)
        let flows = flows.get(process_id).unwrap();

        let mut flow_sign: Option<bool> = None; // False for inputs, true for outputs
        for pac in pacs.iter() {
            // Find the flow associated with the PAC
            let flow = flows
                .iter()
                .find(|item| *item.commodity_id.as_str() == *pac.id)
                .with_context(|| {
                    format!(
                        "PAC {} for process {} must have an associated flow",
                        pac.id, process_id
                    )
                })?;

            // Check that flow sign is consistent
            let current_flow_sign = flow.flow > 0.0;
            if let Some(flow_sign) = flow_sign {
                ensure!(
                    current_flow_sign == flow_sign,
                    "PACs for process {} are a mix of inputs and outputs",
                    process_id
                );
            }
            flow_sign = Some(current_flow_sign);
        }
    }
    Ok(())
}

/// Read process Primary Activity Commodities (PACs) from the specified model directory.
///
/// # Arguments
///
/// * `model_dir` - Folder containing model configuration files
/// * `process_ids` - All possible process IDs
/// * `commodities` - Commodities for the model
fn read_process_pacs(
    model_dir: &Path,
    process_ids: &HashSet<Rc<str>>,
    commodities: &HashMap<Rc<str>, Rc<Commodity>>,
    flows: &HashMap<Rc<str>, Vec<ProcessFlow>>,
) -> Result<HashMap<Rc<str>, Vec<Rc<Commodity>>>> {
    let file_path = model_dir.join(PROCESS_PACS_FILE_NAME);
    let process_pacs_csv = read_csv(&file_path)?;
    read_process_pacs_from_iter(process_pacs_csv, process_ids, commodities, flows)
        .with_context(|| input_err_msg(&file_path))
}

/// Read process information from the specified CSV files.
///
/// # Arguments
///
/// * `model_dir` - Folder containing model configuration files
/// * `commodities` - Commodities for the model
/// * `region_ids` - All possible region IDs
/// * `time_slice_info` - Information about seasons and times of day
/// * `year_range` - The possible range of milestone years
///
/// # Returns
///
/// This function returns a map of processes, with the IDs as keys.
pub fn read_processes(
    model_dir: &Path,
    commodities: &HashMap<Rc<str>, Rc<Commodity>>,
    region_ids: &HashSet<Rc<str>>,
    time_slice_info: &TimeSliceInfo,
    year_range: &RangeInclusive<u32>,
) -> Result<HashMap<Rc<str>, Rc<Process>>> {
    let file_path = model_dir.join(PROCESSES_FILE_NAME);
    let mut descriptions = read_csv_id_file::<ProcessDescription>(&file_path)?;
    let process_ids = HashSet::from_iter(descriptions.keys().cloned());

    let mut availabilities = read_process_availabilities(model_dir, &process_ids, time_slice_info)?;
<<<<<<< HEAD
    let mut flows = read_process_flows(model_dir, &process_ids, commodities)?;
    let mut pacs = read_process_pacs(model_dir, &process_ids, commodities)?;
=======
    let file_path = model_dir.join(PROCESS_FLOWS_FILE_NAME);
    let mut flows = read_csv_grouped_by_id(&file_path, &process_ids)?;
    let mut pacs = read_process_pacs(model_dir, &process_ids, commodities, &flows)?;
>>>>>>> 19b2cf3c
    let mut parameters = read_process_parameters(model_dir, &process_ids, year_range)?;
    let file_path = model_dir.join(PROCESS_REGIONS_FILE_NAME);
    let mut regions =
        read_regions_for_entity::<ProcessRegion>(&file_path, &process_ids, region_ids)?;

    Ok(process_ids
        .into_iter()
        .map(|id| {
            // We know entry is present
            let desc = descriptions.remove(&id).unwrap();

            // We've already checked that these exist for each process
            let parameter = parameters.remove(&id).unwrap();
            let regions = regions.remove(&id).unwrap();

            let process = Process {
                id: desc.id,
                description: desc.description,
                availabilities: availabilities.remove(&id).unwrap_or_default(),
                flows: flows.remove(&id).unwrap_or_default(),
                pacs: pacs.remove(&id).unwrap_or_default(),
                parameter,
                regions,
            };

            (id, process.into())
        })
        .collect())
}

#[cfg(test)]
mod tests {

    use crate::commodity::{CommodityCostMap, CommodityType};
    use crate::time_slice::TimeSliceLevel;

    use super::*;

    fn create_param_raw(
        start_year: Option<u32>,
        end_year: Option<u32>,
        lifetime: u32,
        discount_rate: Option<f64>,
        cap2act: Option<f64>,
    ) -> ProcessParameterRaw {
        ProcessParameterRaw {
            process_id: "id".to_string(),
            start_year,
            end_year,
            capital_cost: 0.0,
            fixed_operating_cost: 0.0,
            variable_operating_cost: 0.0,
            lifetime,
            discount_rate,
            cap2act,
        }
    }

    fn create_param(
        years: RangeInclusive<u32>,
        discount_rate: f64,
        cap2act: f64,
    ) -> ProcessParameter {
        ProcessParameter {
            process_id: "id".to_string(),
            years,
            capital_cost: 0.0,
            fixed_operating_cost: 0.0,
            variable_operating_cost: 0.0,
            lifetime: 1,
            discount_rate,
            cap2act,
        }
    }

    #[test]
    fn test_param_raw_into_param_ok() {
        let year_range = 2000..=2100;

        // No missing values
        let raw = create_param_raw(Some(2010), Some(2020), 1, Some(1.0), Some(0.0));
        assert_eq!(
            raw.into_parameter(&year_range).unwrap(),
            create_param(2010..=2020, 1.0, 0.0)
        );

        // Missing years
        let raw = create_param_raw(None, None, 1, Some(1.0), Some(0.0));
        assert_eq!(
            raw.into_parameter(&year_range).unwrap(),
            create_param(2000..=2100, 1.0, 0.0)
        );

        // Missing discount_rate
        let raw = create_param_raw(Some(2010), Some(2020), 1, None, Some(0.0));
        assert_eq!(
            raw.into_parameter(&year_range).unwrap(),
            create_param(2010..=2020, 0.0, 0.0)
        );

        // Missing cap2act
        let raw = create_param_raw(Some(2010), Some(2020), 1, Some(1.0), None);
        assert_eq!(
            raw.into_parameter(&year_range).unwrap(),
            create_param(2010..=2020, 1.0, 1.0)
        );
    }

    #[test]
    fn test_param_raw_into_param_good_years() {
        let year_range = 2000..=2100;

        // Normal case
        assert!(
            create_param_raw(Some(2000), Some(2100), 1, Some(1.0), Some(0.0))
                .into_parameter(&year_range)
                .is_ok()
        );

        // start_year out of range - this is permitted
        assert!(
            create_param_raw(Some(1999), Some(2100), 1, Some(1.0), Some(0.0))
                .into_parameter(&year_range)
                .is_ok()
        );

        // end_year out of range - this is permitted
        assert!(
            create_param_raw(Some(2000), Some(2101), 1, Some(1.0), Some(0.0))
                .into_parameter(&year_range)
                .is_ok()
        );
    }

    #[test]
    #[should_panic]
    fn test_param_raw_into_param_bad_years() {
        let year_range = 2000..=2100;

        // start_year after end_year
        assert!(
            create_param_raw(Some(2001), Some(2000), 1, Some(1.0), Some(0.0))
                .into_parameter(&year_range)
                .is_ok()
        );
    }

    #[test]
    fn test_param_raw_validate_bad_lifetime() {
        // lifetime = 0
        assert!(
            create_param_raw(Some(2000), Some(2100), 0, Some(1.0), Some(0.0))
                .validate()
                .is_err()
        );
    }

    #[test]
    fn test_param_raw_validate_bad_discount_rate() {
        // discount rate = -1
        assert!(
            create_param_raw(Some(2000), Some(2100), 0, Some(-1.0), Some(0.0))
                .validate()
                .is_err()
        );
    }

    #[test]
    fn test_param_raw_validate_bad_capt2act() {
        // capt2act = -1
        assert!(
            create_param_raw(Some(2000), Some(2100), 0, Some(1.0), Some(-1.0))
                .validate()
                .is_err()
        );
    }

    #[test]
    fn test_read_process_flows_from_iter_good() {
        let process_ids = ["id1".into(), "id2".into()].into_iter().collect();
        let commodities: HashMap<Rc<str>, Rc<Commodity>> = ["commodity1", "commodity2"]
            .into_iter()
            .map(|id| {
                let commodity = Commodity {
                    id: id.into(),
                    description: "Some description".into(),
                    kind: CommodityType::InputCommodity,
                    time_slice_level: TimeSliceLevel::Annual,
                    costs: CommodityCostMap::new(),
                    demand_by_region: HashMap::new(),
                };

                (Rc::clone(&commodity.id), commodity.into())
            })
            .collect();

        let flows_raw = [
            ProcessFlowRaw {
                process_id: "id1".into(),
                commodity_id: "commodity1".into(),
                flow: 1.0,
                flow_type: FlowType::Fixed,
                flow_cost: 1.0,
            },
            ProcessFlowRaw {
                process_id: "id1".into(),
                commodity_id: "commodity2".into(),
                flow: 1.0,
                flow_type: FlowType::Fixed,
                flow_cost: 1.0,
            },
            ProcessFlowRaw {
                process_id: "id2".into(),
                commodity_id: "commodity1".into(),
                flow: 1.0,
                flow_type: FlowType::Fixed,
                flow_cost: 1.0,
            },
        ];

        let expected = HashMap::from([
            (
                "id1".into(),
                vec![
                    ProcessFlow {
                        process_id: "id1".into(),
                        commodity: commodities.get("commodity1").unwrap().clone(),
                        flow: 1.0,
                        flow_type: FlowType::Fixed,
                        flow_cost: 1.0,
                    },
                    ProcessFlow {
                        process_id: "id1".into(),
                        commodity: commodities.get("commodity2").unwrap().clone(),
                        flow: 1.0,
                        flow_type: FlowType::Fixed,
                        flow_cost: 1.0,
                    },
                ],
            ),
            (
                "id2".into(),
                vec![ProcessFlow {
                    process_id: "id2".into(),
                    commodity: commodities.get("commodity1").unwrap().clone(),
                    flow: 1.0,
                    flow_type: FlowType::Fixed,
                    flow_cost: 1.0,
                }],
            ),
        ]);

        let actual =
            read_process_flows_from_iter(flows_raw.into_iter(), &process_ids, &commodities)
                .unwrap();
        assert_eq!(expected, actual);
    }

    #[test]
    fn test_read_process_flows_from_iter_bad_commodity_id() {
        let process_ids = ["id1".into(), "id2".into()].into_iter().collect();
        let commodities = ["commodity1", "commodity2"]
            .into_iter()
            .map(|id| {
                let commodity = Commodity {
                    id: id.into(),
                    description: "Some description".into(),
                    kind: CommodityType::InputCommodity,
                    time_slice_level: TimeSliceLevel::Annual,
                    costs: CommodityCostMap::new(),
                    demand_by_region: HashMap::new(),
                };

                (Rc::clone(&commodity.id), commodity.into())
            })
            .collect();

        let flows_raw = [
            ProcessFlowRaw {
                process_id: "id1".into(),
                commodity_id: "commodity1".into(),
                flow: 1.0,
                flow_type: FlowType::Fixed,
                flow_cost: 1.0,
            },
            ProcessFlowRaw {
                process_id: "id1".into(),
                commodity_id: "commodity3".into(),
                flow: 1.0,
                flow_type: FlowType::Fixed,
                flow_cost: 1.0,
            },
        ];

        assert!(
            read_process_flows_from_iter(flows_raw.into_iter(), &process_ids, &commodities)
                .is_err()
        );
    }

    #[test]
    fn test_read_process_parameters_from_iter_good() {
        let year_range = 2000..=2100;
        let process_ids = ["A".into(), "B".into()].into_iter().collect();

        let params_raw = [
            ProcessParameterRaw {
                process_id: "A".into(),
                start_year: Some(2010),
                end_year: Some(2020),
                capital_cost: 1.0,
                fixed_operating_cost: 1.0,
                variable_operating_cost: 1.0,
                lifetime: 10,
                discount_rate: Some(1.0),
                cap2act: Some(1.0),
            },
            ProcessParameterRaw {
                process_id: "B".into(),
                start_year: Some(2015),
                end_year: Some(2020),
                capital_cost: 1.0,
                fixed_operating_cost: 1.0,
                variable_operating_cost: 1.0,
                lifetime: 10,
                discount_rate: Some(1.0),
                cap2act: Some(1.0),
            },
        ];

        let expected: HashMap<Rc<str>, _> = [
            (
                "A".into(),
                ProcessParameter {
                    process_id: "A".into(),
                    years: 2010..=2020,
                    capital_cost: 1.0,
                    fixed_operating_cost: 1.0,
                    variable_operating_cost: 1.0,
                    lifetime: 10,
                    discount_rate: 1.0,
                    cap2act: 1.0,
                },
            ),
            (
                "B".into(),
                ProcessParameter {
                    process_id: "B".into(),
                    years: 2015..=2020,
                    capital_cost: 1.0,
                    fixed_operating_cost: 1.0,
                    variable_operating_cost: 1.0,
                    lifetime: 10,
                    discount_rate: 1.0,
                    cap2act: 1.0,
                },
            ),
        ]
        .into_iter()
        .collect();
        let actual =
            read_process_parameters_from_iter(params_raw.into_iter(), &process_ids, &year_range)
                .unwrap();
        assert_eq!(expected, actual);
    }

    #[test]
    fn test_read_process_parameters_from_iter_bad_multiple_params() {
        let year_range = 2000..=2100;
        let process_ids = ["A".into(), "B".into()].into_iter().collect();

        let params_raw = [
            ProcessParameterRaw {
                process_id: "A".into(),
                start_year: Some(2010),
                end_year: Some(2020),
                capital_cost: 1.0,
                fixed_operating_cost: 1.0,
                variable_operating_cost: 1.0,
                lifetime: 10,
                discount_rate: Some(1.0),
                cap2act: Some(1.0),
            },
            ProcessParameterRaw {
                process_id: "B".into(),
                start_year: Some(2015),
                end_year: Some(2020),
                capital_cost: 1.0,
                fixed_operating_cost: 1.0,
                variable_operating_cost: 1.0,
                lifetime: 10,
                discount_rate: Some(1.0),
                cap2act: Some(1.0),
            },
            ProcessParameterRaw {
                process_id: "A".into(),
                start_year: Some(2015),
                end_year: Some(2020),
                capital_cost: 1.0,
                fixed_operating_cost: 1.0,
                variable_operating_cost: 1.0,
                lifetime: 10,
                discount_rate: Some(1.0),
                cap2act: Some(1.0),
            },
        ];

        assert!(read_process_parameters_from_iter(
            params_raw.into_iter(),
            &process_ids,
            &year_range
        )
        .is_err());
    }

    #[test]
    fn test_read_process_parameters_from_iter_bad_process_missing_param() {
        let year_range = 2000..=2100;
        let process_ids = ["A".into(), "B".into()].into_iter().collect();

        let params_raw = [ProcessParameterRaw {
            process_id: "A".into(),
            start_year: Some(2010),
            end_year: Some(2020),
            capital_cost: 1.0,
            fixed_operating_cost: 1.0,
            variable_operating_cost: 1.0,
            lifetime: 10,
            discount_rate: Some(1.0),
            cap2act: Some(1.0),
        }];

        assert!(read_process_parameters_from_iter(
            params_raw.into_iter(),
            &process_ids,
            &year_range
        )
        .is_err());
    }

    #[test]
    fn test_read_process_pacs_from_iter() {
        // Prepare test data
        let process_ids = ["id1".into(), "id2".into()].into_iter().collect();
        let commodities = ["commodity1", "commodity2"]
            .into_iter()
            .map(|id| {
                let commodity = Commodity {
                    id: id.into(),
                    description: "Some description".into(),
                    kind: CommodityType::InputCommodity,
                    time_slice_level: TimeSliceLevel::Annual,
                    costs: CommodityCostMap::new(),
                    demand_by_region: HashMap::new(),
                };
                (Rc::clone(&commodity.id), commodity.into())
            })
            .collect();
        let flows: HashMap<Rc<str>, Vec<ProcessFlow>> = ["id1", "id2"]
            .into_iter()
            .map(|process_id| {
                (
                    process_id.into(),
                    ["commodity1", "commodity2"]
                        .into_iter()
                        .map(|commodity_id| ProcessFlow {
                            process_id: process_id.into(),
                            commodity_id: commodity_id.into(),
                            flow: 1.0,
                            flow_type: FlowType::Fixed,
                            flow_cost: 1.0,
                        })
                        .collect(),
                )
            })
            .collect();

        // duplicate PAC
        let pac = ProcessPAC {
            process_id: "id1".into(),
            commodity_id: "commodity1".into(),
        };
        let pacs = [pac.clone(), pac];
        assert!(
            read_process_pacs_from_iter(pacs.into_iter(), &process_ids, &commodities, &flows)
                .is_err()
        );

        // invalid commodity ID
        let bad_pac = ProcessPAC {
            process_id: "id1".into(),
            commodity_id: "other_commodity".into(),
        };
        assert!(read_process_pacs_from_iter(
            [bad_pac].into_iter(),
            &process_ids,
            &commodities,
            &flows
        )
        .is_err());

        // Valid
        let pacs = [
            ProcessPAC {
                process_id: "id1".into(),
                commodity_id: "commodity1".into(),
            },
            ProcessPAC {
                process_id: "id1".into(),
                commodity_id: "commodity2".into(),
            },
            ProcessPAC {
                process_id: "id2".into(),
                commodity_id: "commodity1".into(),
            },
        ];
        let expected = [
            (
                "id1".into(),
                [
                    commodities.get("commodity1").unwrap(),
                    commodities.get("commodity2").unwrap(),
                ]
                .into_iter()
                .cloned()
                .collect(),
            ),
            (
                "id2".into(),
                [commodities.get("commodity1").unwrap()]
                    .into_iter()
                    .cloned()
                    .collect(),
            ),
        ]
        .into_iter()
        .collect();
        assert!(
            read_process_pacs_from_iter(
                pacs.clone().into_iter(),
                &process_ids,
                &commodities,
                &flows
            )
            .unwrap()
                == expected
        );

        // Invalid flows
        // Making commodity1 an input so the PACs for process id1 are a mix of inputs and outputs
        let mut flows = flows.clone();
        flows
            .get_mut(&Rc::from("id1"))
            .unwrap()
            .iter_mut()
            .find(|flow| flow.commodity_id == "commodity1")
            .unwrap()
            .flow = -1.0;
        assert!(
            read_process_pacs_from_iter(pacs.into_iter(), &process_ids, &commodities, &flows)
                .is_err()
        );
    }
}<|MERGE_RESOLUTION|>--- conflicted
+++ resolved
@@ -67,7 +67,6 @@
     Flexible,
 }
 
-<<<<<<< HEAD
 #[derive(PartialEq, Debug, Deserialize)]
 struct ProcessFlowRaw {
     process_id: String,
@@ -81,10 +80,7 @@
 
 define_process_id_getter! {ProcessFlowRaw}
 
-#[derive(PartialEq, Debug, Deserialize)]
-=======
 #[derive(PartialEq, Debug, Deserialize, Clone)]
->>>>>>> 19b2cf3c
 pub struct ProcessFlow {
     /// A unique identifier for the process (typically uses a structured naming convention).
     pub process_id: String,
@@ -433,7 +429,7 @@
             // Find the flow associated with the PAC
             let flow = flows
                 .iter()
-                .find(|item| *item.commodity_id.as_str() == *pac.id)
+                .find(|item| *item.commodity.id == *pac.id)
                 .with_context(|| {
                     format!(
                         "PAC {} for process {} must have an associated flow",
@@ -500,14 +496,8 @@
     let process_ids = HashSet::from_iter(descriptions.keys().cloned());
 
     let mut availabilities = read_process_availabilities(model_dir, &process_ids, time_slice_info)?;
-<<<<<<< HEAD
     let mut flows = read_process_flows(model_dir, &process_ids, commodities)?;
-    let mut pacs = read_process_pacs(model_dir, &process_ids, commodities)?;
-=======
-    let file_path = model_dir.join(PROCESS_FLOWS_FILE_NAME);
-    let mut flows = read_csv_grouped_by_id(&file_path, &process_ids)?;
     let mut pacs = read_process_pacs(model_dir, &process_ids, commodities, &flows)?;
->>>>>>> 19b2cf3c
     let mut parameters = read_process_parameters(model_dir, &process_ids, year_range)?;
     let file_path = model_dir.join(PROCESS_REGIONS_FILE_NAME);
     let mut regions =
@@ -952,7 +942,7 @@
     fn test_read_process_pacs_from_iter() {
         // Prepare test data
         let process_ids = ["id1".into(), "id2".into()].into_iter().collect();
-        let commodities = ["commodity1", "commodity2"]
+        let commodities: HashMap<Rc<str>, Rc<Commodity>> = ["commodity1", "commodity2"]
             .into_iter()
             .map(|id| {
                 let commodity = Commodity {
@@ -975,7 +965,7 @@
                         .into_iter()
                         .map(|commodity_id| ProcessFlow {
                             process_id: process_id.into(),
-                            commodity_id: commodity_id.into(),
+                            commodity: commodities.get(commodity_id).unwrap().clone(),
                             flow: 1.0,
                             flow_type: FlowType::Fixed,
                             flow_cost: 1.0,
@@ -1063,7 +1053,7 @@
             .get_mut(&Rc::from("id1"))
             .unwrap()
             .iter_mut()
-            .find(|flow| flow.commodity_id == "commodity1")
+            .find(|flow| flow.commodity.id == "commodity1".into())
             .unwrap()
             .flow = -1.0;
         assert!(
