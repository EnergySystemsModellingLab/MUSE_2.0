<<<<<<< HEAD
mod regions;
=======
//! Provides the main entry point to the program.

mod input;
mod settings;
>>>>>>> 387fd3b0
mod simulation;
mod time_slices;

fn main() {
    // Initialize the simulation
    simulation::initialize_simulation();
}<|MERGE_RESOLUTION|>--- conflicted
+++ resolved
@@ -1,15 +1,19 @@
-<<<<<<< HEAD
-mod regions;
-=======
 //! Provides the main entry point to the program.
 
 mod input;
 mod settings;
->>>>>>> 387fd3b0
 mod simulation;
 mod time_slices;
 
+use std::env;
+use std::path::Path;
+
+/// The main entry point to the program
 fn main() {
-    // Initialize the simulation
-    simulation::initialize_simulation();
+    let args: Vec<String> = env::args().collect();
+    if args.len() != 2 {
+        panic!("Must provide path to model configuration TOML file.");
+    }
+
+    simulation::run(Path::new(&args[1]))
 }