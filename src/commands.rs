--- conflicted
+++ resolved
@@ -52,19 +52,13 @@
 }
 
 /// Handle the `run` command.
-<<<<<<< HEAD
-pub fn handle_run_command(model_dir: &PathBuf) -> Result<()> {
+pub fn handle_run_command(model_dir: &Path) -> Result<()> {
     let settings = Settings::from_path(model_dir).context("Failed to load settings.")?;
     let output_path =
         create_output_directory(model_dir).context("Failed to create output directory.")?;
     log::init(settings.log_level.as_deref(), &output_path)
         .context("Failed to initialize logging.")?;
     info!("Output directory created: {}", output_path.display());
-=======
-pub fn handle_run_command(model_dir: &Path) -> Result<()> {
-    let settings = Settings::from_path(model_dir)?;
-    log::init(settings.log_level.as_deref()).context("Failed to initialize logging.")?;
->>>>>>> 1230e4a6
     let (model, assets) = load_model(model_dir).context("Failed to load model.")?;
     info!("Model loaded successfully.");
     crate::simulation::run(model, assets);
