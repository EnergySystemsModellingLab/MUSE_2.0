--- conflicted
+++ resolved
@@ -1,9 +1,5 @@
 #![allow(missing_docs)]
-<<<<<<< HEAD
-use crate::demand::{read_demand, DemandMap};
-=======
-use crate::demand::Demand;
->>>>>>> 859f9c37
+use crate::demand::DemandMap;
 use crate::input::*;
 use crate::time_slice::{TimeSliceID, TimeSliceLevel};
 use serde::Deserialize;
@@ -114,168 +110,6 @@
     OutputCommodity,
 }
 
-<<<<<<< HEAD
-fn read_commodity_costs_iter<I>(
-    iter: I,
-    commodity_ids: &HashSet<Rc<str>>,
-    region_ids: &HashSet<Rc<str>>,
-    time_slice_info: &TimeSliceInfo,
-    milestone_years: &[u32],
-) -> Result<HashMap<Rc<str>, CommodityCostMap>>
-where
-    I: Iterator<Item = CommodityCostRaw>,
-{
-    let mut map = HashMap::new();
-
-    // Keep track of milestone years used for each commodity + region combo. If a user provides an
-    // entry with a given commodity + region combo for one milestone year, they must also provide
-    // entries for all the other milestone years.
-    let mut used_milestone_years = HashMap::new();
-
-    for cost in iter {
-        let commodity_id = commodity_ids.get_id(&cost.commodity_id)?;
-        let region_id = region_ids.get_id(&cost.region_id)?;
-        let ts_selection = time_slice_info.get_selection(&cost.time_slice)?;
-
-        ensure!(
-            milestone_years.binary_search(&cost.year).is_ok(),
-            "Year {} is not a milestone year. \
-                Input of non-milestone years is currently not supported.",
-            cost.year
-        );
-
-        // Get or create CommodityCostMap for this commodity
-        let map = map
-            .entry(commodity_id.clone())
-            .or_insert_with(|| CommodityCostMap(HashMap::with_capacity(1)));
-
-        for time_slice in time_slice_info.iter_selection(&ts_selection) {
-            let key = CommodityCostKey {
-                region_id: Rc::clone(&region_id),
-                year: cost.year,
-                time_slice: time_slice.clone(),
-            };
-            let value = CommodityCost {
-                balance_type: cost.balance_type.clone(),
-                value: cost.value,
-            };
-
-            ensure!(
-                map.0.insert(key, value).is_none(),
-                "Commodity cost entry covered by more than one time slice \
-                (region: {}, year: {}, time slice: {})",
-                region_id,
-                cost.year,
-                time_slice
-            );
-        }
-
-        // Keep track of milestone years used for each commodity + region combo
-        used_milestone_years
-            .entry((commodity_id, region_id))
-            .or_insert_with(|| HashSet::with_capacity(1))
-            .insert(cost.year);
-    }
-
-    let milestone_years = HashSet::from_iter(milestone_years.iter().cloned());
-    for ((commodity_id, region_id), years) in used_milestone_years.iter() {
-        ensure!(
-            years == &milestone_years,
-            "Commodity costs missing for some milestone years (commodity: {}, region: {})",
-            commodity_id,
-            region_id
-        );
-    }
-
-    Ok(map)
-}
-
-/// Read costs associated with each commodity from commodity costs CSV file.
-///
-/// # Arguments
-///
-/// * `model_dir` - Folder containing model configuration files
-/// * `commodity_ids` - All possible commodity IDs
-/// * `region_ids` - All possible region IDs
-/// * `time_slice_info` - Information about time slices
-/// * `milestone_years` - All milestone years
-///
-/// # Returns
-///
-/// A map containing commodity costs, grouped by commodity ID.
-fn read_commodity_costs(
-    model_dir: &Path,
-    commodity_ids: &HashSet<Rc<str>>,
-    region_ids: &HashSet<Rc<str>>,
-    time_slice_info: &TimeSliceInfo,
-    milestone_years: &[u32],
-) -> Result<HashMap<Rc<str>, CommodityCostMap>> {
-    let file_path = model_dir.join(COMMODITY_COSTS_FILE_NAME);
-    let commodity_costs_csv = read_csv::<CommodityCostRaw>(&file_path)?;
-    read_commodity_costs_iter(
-        commodity_costs_csv,
-        commodity_ids,
-        region_ids,
-        time_slice_info,
-        milestone_years,
-    )
-    .with_context(|| input_err_msg(&file_path))
-}
-
-/// Read commodity data from the specified model directory.
-///
-/// # Arguments
-///
-/// * `model_dir` - Folder containing model configuration files
-/// * `region_ids` - All possible region IDs
-/// * `time_slice_info` - Information about time slices
-/// * `milestone_years` - All milestone years
-///
-/// # Returns
-///
-/// A map containing commodities, grouped by commodity ID or an error.
-pub fn read_commodities(
-    model_dir: &Path,
-    region_ids: &HashSet<Rc<str>>,
-    time_slice_info: &TimeSliceInfo,
-    milestone_years: &[u32],
-) -> Result<HashMap<Rc<str>, Rc<Commodity>>> {
-    let commodities = read_csv_id_file::<Commodity>(&model_dir.join(COMMODITY_FILE_NAME))?;
-    let commodity_ids = commodities.keys().cloned().collect();
-    let mut costs = read_commodity_costs(
-        model_dir,
-        &commodity_ids,
-        region_ids,
-        time_slice_info,
-        milestone_years,
-    )?;
-
-    let mut demand = read_demand(
-        model_dir,
-        &commodity_ids,
-        region_ids,
-        time_slice_info,
-        milestone_years,
-    )?;
-
-    // Populate Vecs for each Commodity
-    Ok(commodities
-        .into_iter()
-        .map(|(id, mut commodity)| {
-            if let Some(costs) = costs.remove(&id) {
-                commodity.costs = costs;
-            }
-            if let Some(demand) = demand.remove(&id) {
-                commodity.demand = demand;
-            }
-
-            (id, commodity.into())
-        })
-        .collect())
-}
-
-=======
->>>>>>> 859f9c37
 #[cfg(test)]
 mod tests {
     use super::*;
