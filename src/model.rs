//! Code for simulation models.
<<<<<<< HEAD
use crate::commodity::{read_commodities, Commodity};
=======
use crate::agent::{read_agents, Agent};
>>>>>>> cd6d92ce
use crate::demand::{read_demand_data, Demand};
use crate::input::{read_toml, UnwrapInputError};
use crate::process::{read_processes, Process};
use crate::region::{read_regions, Region};
use crate::time_slice::{read_time_slice_info, TimeSliceInfo};
use serde::Deserialize;
use std::collections::HashMap;
use std::path::Path;
use std::rc::Rc;

const MODEL_FILE_NAME: &str = "model.toml";

/// Model definition
pub struct Model {
    pub milestone_years: Vec<u32>,
<<<<<<< HEAD
    pub commodities: HashMap<Rc<str>, Commodity>,
=======
    pub agents: HashMap<Rc<str>, Agent>,
>>>>>>> cd6d92ce
    pub processes: HashMap<Rc<str>, Process>,
    pub time_slice_info: TimeSliceInfo,
    pub demand_data: Vec<Demand>,
    pub regions: HashMap<Rc<str>, Region>,
}

/// Represents the contents of the entire model file.
#[derive(Debug, Deserialize, PartialEq)]
struct ModelFile {
    milestone_years: MilestoneYears,
}

/// Represents the "milestone_years" section of the model file.
#[derive(Debug, Deserialize, PartialEq)]
struct MilestoneYears {
    pub years: Vec<u32>,
}

/// Check that the milestone years parameter is valid
fn check_milestone_years(years: &[u32]) -> Result<(), &'static str> {
    if years.is_empty() {
        Err("milestone_years is empty")?;
    }

    if !years[..years.len() - 1]
        .iter()
        .zip(years[1..].iter())
        .all(|(y1, y2)| y1 < y2)
    {
        Err("milestone_years must be composed of unique values in order")?;
    }

    Ok(())
}

impl ModelFile {
    /// Read a model file from the specified directory.
    ///
    /// # Arguments
    ///
    /// * `model_dir` - Folder containing model configuration files
    pub fn from_path<P: AsRef<Path>>(model_dir: P) -> ModelFile {
        let file_path = model_dir.as_ref().join(MODEL_FILE_NAME);
        let model_file: ModelFile = read_toml(&file_path);
        check_milestone_years(&model_file.milestone_years.years).unwrap_input_err(&file_path);

        model_file
    }
}

impl Model {
    /// Read a model from the specified directory.
    ///
    /// # Arguments
    ///
    /// * `model_dir` - Folder containing model configuration files
    pub fn from_path<P: AsRef<Path>>(model_dir: P) -> Model {
        let model_file = ModelFile::from_path(&model_dir);

        let time_slice_info = read_time_slice_info(model_dir.as_ref());
        let regions = read_regions(model_dir.as_ref());
        let region_ids = regions.keys().cloned().collect();
        let years = &model_file.milestone_years.years;
        let year_range = *years.first().unwrap()..=*years.last().unwrap();

        let commodities = read_commodities(
            model_dir.as_ref(),
            &region_ids,
            &time_slice_info,
            &year_range,
        );
        let processes = read_processes(
            model_dir.as_ref(),
            &region_ids,
            &time_slice_info,
            &year_range,
        );
        let process_ids = processes.keys().cloned().collect();
        let agents = read_agents(model_dir.as_ref(), &process_ids, &region_ids);

        Model {
            milestone_years: model_file.milestone_years.years,
<<<<<<< HEAD
            commodities,
=======
            agents,
>>>>>>> cd6d92ce
            processes,
            time_slice_info,
            demand_data: read_demand_data(model_dir.as_ref()),
            regions,
        }
    }
}

#[cfg(test)]
mod tests {
    use super::*;
    use std::fs::File;
    use std::io::Write;
    use tempfile::tempdir;

    #[test]
    fn test_check_milestone_years() {
        // Valid
        assert!(check_milestone_years(&[1]).is_ok());
        assert!(check_milestone_years(&[1, 2]).is_ok());

        // Invalid
        assert!(check_milestone_years(&[]).is_err());
        assert!(check_milestone_years(&[1, 1]).is_err());
        assert!(check_milestone_years(&[2, 1]).is_err());
    }

    #[test]
    fn test_model_file_from_path() {
        let dir = tempdir().unwrap();
        {
            let mut file = File::create(dir.path().join(MODEL_FILE_NAME)).unwrap();
            writeln!(file, "[milestone_years]\nyears = [2020, 2100]").unwrap();
        }

        let model_file = ModelFile::from_path(dir.path());
        assert_eq!(model_file.milestone_years.years, vec![2020, 2100]);
    }
}<|MERGE_RESOLUTION|>--- conflicted
+++ resolved
@@ -1,9 +1,6 @@
 //! Code for simulation models.
-<<<<<<< HEAD
+use crate::agent::{read_agents, Agent};
 use crate::commodity::{read_commodities, Commodity};
-=======
-use crate::agent::{read_agents, Agent};
->>>>>>> cd6d92ce
 use crate::demand::{read_demand_data, Demand};
 use crate::input::{read_toml, UnwrapInputError};
 use crate::process::{read_processes, Process};
@@ -19,11 +16,8 @@
 /// Model definition
 pub struct Model {
     pub milestone_years: Vec<u32>,
-<<<<<<< HEAD
+    pub agents: HashMap<Rc<str>, Agent>,
     pub commodities: HashMap<Rc<str>, Commodity>,
-=======
-    pub agents: HashMap<Rc<str>, Agent>,
->>>>>>> cd6d92ce
     pub processes: HashMap<Rc<str>, Process>,
     pub time_slice_info: TimeSliceInfo,
     pub demand_data: Vec<Demand>,
@@ -106,11 +100,8 @@
 
         Model {
             milestone_years: model_file.milestone_years.years,
-<<<<<<< HEAD
+            agents,
             commodities,
-=======
-            agents,
->>>>>>> cd6d92ce
             processes,
             time_slice_info,
             demand_data: read_demand_data(model_dir.as_ref()),
