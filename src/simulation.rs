//! High level functionality for launching a simulation.
<<<<<<< HEAD
use std::error::Error;
use std::path::Path;
use crate::csv_reader::read_agents_from_csv;

pub fn run(config_file_path: &Path, csv_file_path: &Path) -> Result<(), Box<dyn Error>> {
    // Now accepting csv_file_path as a parameter
    let agents = read_agents_from_csv(csv_file_path)?;

    for agent in agents {
        println!("{:?}", agent);
    }

    // Additional simulation code using `config_file_path`
    // ...

    Ok(())
=======
use crate::settings::Settings;

/// Run the simulation
///
/// # Arguments:
///
/// * `settings`: The model settings
pub fn run(settings: &Settings) {
    // Print the contents of settings
    // TODO: Remove this once we're actually doing something with the settings
    println!("Demand data: {:?}", settings.demand_data);
    println!("Time slices: {:?}", settings.time_slices);
    println!("Milestone years: {:?}", settings.milestone_years);
>>>>>>> dc6f8045
}<|MERGE_RESOLUTION|>--- conflicted
+++ resolved
@@ -1,22 +1,4 @@
 //! High level functionality for launching a simulation.
-<<<<<<< HEAD
-use std::error::Error;
-use std::path::Path;
-use crate::csv_reader::read_agents_from_csv;
-
-pub fn run(config_file_path: &Path, csv_file_path: &Path) -> Result<(), Box<dyn Error>> {
-    // Now accepting csv_file_path as a parameter
-    let agents = read_agents_from_csv(csv_file_path)?;
-
-    for agent in agents {
-        println!("{:?}", agent);
-    }
-
-    // Additional simulation code using `config_file_path`
-    // ...
-
-    Ok(())
-=======
 use crate::settings::Settings;
 
 /// Run the simulation
@@ -30,5 +12,4 @@
     println!("Demand data: {:?}", settings.demand_data);
     println!("Time slices: {:?}", settings.time_slices);
     println!("Milestone years: {:?}", settings.milestone_years);
->>>>>>> dc6f8045
 }