[package]
name = "muse2"
version = "2.0.0-dev1"
authors = ["Hawkes Research Group @ Chemical Engineering, Imperial College London <a.hawkes@imperial.ac.uk>", "Imperial College London RSE Team <ict-rse-team@imperial.ac.uk>"]
edition = "2021"
description = "A tool for running simulations of energy systems"
documentation = "https://energysystemsmodellinglab.github.io/MUSE_2.0"
readme = "README.md"
repository = "https://github.com/EnergySystemsModellingLab/MUSE_2.0"
license = "GPL-3.0-only"
keywords = ["energy", "modelling"]
categories = ["science", "simulation", "command-line-utilities"]

[dependencies]
anyhow = "1.0.95"
csv = "1.3.0"
log = "0.4.25"
float-cmp = "0.10.0"
itertools = "0.14.0"
serde = {version = "1.0.217", features = ["derive", "rc"]}
serde_string_enum = "0.2.1"
tempfile = "3.15.0"
toml = "0.8.13"
unicase = "2.8.1"
fern = {version = "0.7.1", features = ["chrono", "colored"]}
chrono = "0.4"
<<<<<<< HEAD
clap = {version = "4.5.26", features = ["cargo", "derive"]}
include_dir = "0.7.4"
highs = "1.6.1"
indexmap = "2.7.1"
=======
clap = {version = "4.5.27", features = ["cargo", "derive"]}
include_dir = "0.7.4"
>>>>>>> b22c45a2
<|MERGE_RESOLUTION|>--- conflicted
+++ resolved
@@ -24,12 +24,7 @@
 unicase = "2.8.1"
 fern = {version = "0.7.1", features = ["chrono", "colored"]}
 chrono = "0.4"
-<<<<<<< HEAD
-clap = {version = "4.5.26", features = ["cargo", "derive"]}
+clap = {version = "4.5.27", features = ["cargo", "derive"]}
 include_dir = "0.7.4"
 highs = "1.6.1"
-indexmap = "2.7.1"
-=======
-clap = {version = "4.5.27", features = ["cargo", "derive"]}
-include_dir = "0.7.4"
->>>>>>> b22c45a2
+indexmap = "2.7.1"