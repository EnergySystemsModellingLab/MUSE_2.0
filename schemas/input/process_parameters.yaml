--- conflicted
+++ resolved
@@ -27,11 +27,7 @@
     description: Annual operating cost per unit capacity
   - name: variable_operating_cost
     type: number
-<<<<<<< HEAD
-    title: Annual variable operating cost per unit activity
-=======
-    description: Annual variable operating cost per unit activity, for PACs **only**
->>>>>>> 0b52f84e
+    description: Annual variable operating cost per unit activity
   - name: lifetime
     type: integer
     description: Lifetime in years of an asset created from this process
@@ -42,10 +38,5 @@
     notes: Must be positive. A warning will be issued if this number is >1.
   - name: capacity_to_activity
     type: number
-<<<<<<< HEAD
-    title: Factor for calculating the maximum consumption/production over a year.
-    description: Must be >=0
-=======
-    description: Factor for calculating the maximum PAC consumption/production over a year.
-    notes: Must be >=0
->>>>>>> 0b52f84e
+    description: Factor for calculating the maximum consumption/production over a year.
+    notes: Must be >=0